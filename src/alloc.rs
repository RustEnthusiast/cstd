//! Low level memory allocation.
<<<<<<< HEAD
#[cfg(any(
    feature = "unstable",
    not(any(
        unix,
        windows,
        any(target_env = "wasi", target_os = "wasi"),
        target_os = "fuchsia",
        target_os = "solid_asp3",
        target_os = "vxworks"
    ))
))]
=======
>>>>>>> 5a5d809d
extern crate alloc;
#[cfg(windows)]
use crate::os::windows::alloc::{
    nstd_os_windows_alloc_allocate, nstd_os_windows_alloc_allocate_zeroed,
    nstd_os_windows_alloc_deallocate, nstd_os_windows_alloc_reallocate,
    NSTDWindowsAllocError::{self, *},
};
<<<<<<< HEAD
use crate::{NSTDAny, NSTDAnyMut, NSTDUInt, NSTD_NULL};
=======
use crate::{core::ptr::raw::MAX_ALIGN, NSTDAny, NSTDAnyMut, NSTDUInt, NSTD_NULL};
use alloc::alloc::Layout;
>>>>>>> 5a5d809d
use cfg_if::cfg_if;
use nstdapi::nstdapi;

/// Describes an error returned from allocation functions.
#[repr(C)]
#[derive(Clone, Copy, Debug, PartialEq, Eq)]
#[allow(non_camel_case_types)]
pub enum NSTDAllocError {
    /// No error occurred.
    NSTD_ALLOC_ERROR_NONE,
    /// Allocating or reallocating failed.
    NSTD_ALLOC_ERROR_OUT_OF_MEMORY,
    /// Deallocating memory failed.
    NSTD_ALLOC_ERROR_MEMORY_NOT_FOUND,
    /// Getting a handle to a heap failed.
    NSTD_ALLOC_ERROR_HEAP_NOT_FOUND,
    /// A heap is invalid.
    NSTD_ALLOC_ERROR_INVALID_HEAP,
    /// An allocation function received input parameters that resulted in an invalid memory layout.
    NSTD_ALLOC_ERROR_INVALID_LAYOUT,
}
#[cfg(windows)]
impl From<NSTDWindowsAllocError> for NSTDAllocError {
    /// Converts an [NSTDWindowsAllocError] into an [NSTDAllocError].
    fn from(err: NSTDWindowsAllocError) -> Self {
        match err {
            NSTD_WINDOWS_ALLOC_ERROR_NONE => Self::NSTD_ALLOC_ERROR_NONE,
            NSTD_WINDOWS_ALLOC_ERROR_OUT_OF_MEMORY => Self::NSTD_ALLOC_ERROR_OUT_OF_MEMORY,
            NSTD_WINDOWS_ALLOC_ERROR_MEMORY_NOT_FOUND => Self::NSTD_ALLOC_ERROR_MEMORY_NOT_FOUND,
            NSTD_WINDOWS_ALLOC_ERROR_HEAP_NOT_FOUND => Self::NSTD_ALLOC_ERROR_HEAP_NOT_FOUND,
            NSTD_WINDOWS_ALLOC_ERROR_INVALID_HEAP => Self::NSTD_ALLOC_ERROR_INVALID_HEAP,
            NSTD_WINDOWS_ALLOC_ERROR_INVALID_LAYOUT => Self::NSTD_ALLOC_ERROR_INVALID_LAYOUT,
        }
    }
}

/// A structure of function pointers making up an allocator VTable.
#[nstdapi]
#[derive(Clone, Copy)]
pub struct NSTDAllocator {
    /// An opaque pointer to the allocator's state.
    pub state: NSTDAny,
    /// Allocates a contiguous sequence of `size` bytes in memory.
    ///
    /// If allocation fails, a null pointer is returned.
    ///
    /// If allocation succeeds, this returns a pointer that is suitably aligned for any type with
    /// [fundamental alignment](https://en.cppreference.com/w/c/language/object#Alignment), i.e.,
    /// the returned pointer will be suitably aligned for
    /// [max_align_t](https://en.cppreference.com/w/c/types/max_align_t).
    ///
    /// Allocation will fail if `size` is greater than `NSTDInt`'s max value.
    ///
    /// # Parameters:
    ///
    /// - `NSTDUInt size` - The number of bytes to allocate.
    ///
    /// # Returns
    ///
    /// `NSTDAnyMut ptr` - A pointer to the allocated memory, null on error.
    ///
    /// # Safety
    ///
    /// - Behavior is undefined if `size` is zero.
    ///
    /// - The new memory buffer should be considered uninitialized.
    pub allocate: unsafe extern "C" fn(NSTDAny, NSTDUInt) -> NSTDAnyMut,
    /// Allocates a contiguous sequence of `size` bytes in memory.
    ///
    /// The initialized memory is zero-initialized.
    ///
    /// If allocation fails, a null pointer is returned.
    ///
    /// If allocation succeeds, this returns a pointer that is suitably aligned for any type with
    /// [fundamental alignment](https://en.cppreference.com/w/c/language/object#Alignment), i.e.,
    /// the returned pointer will be suitably aligned for
    /// [max_align_t](https://en.cppreference.com/w/c/types/max_align_t).
    ///
    /// Allocation will fail if `size` is greater than `NSTDInt`'s max value.
    ///
    /// # Parameters:
    ///
    /// - `NSTDUInt size` - The number of bytes to allocate.
    ///
    /// # Returns
    ///
    /// `NSTDAnyMut ptr` - A pointer to the allocated memory, null on error.
    ///
    /// # Safety
    ///
    /// - Behavior is undefined if `size` is zero.
    ///
    /// - The new memory buffer should be considered uninitialized.
    pub allocate_zeroed: unsafe extern "C" fn(NSTDAny, NSTDUInt) -> NSTDAnyMut,
    /// Reallocates memory that was previously allocated by this allocator.
    ///
    /// Reallocation will fail if `new_size` is greater than `NSTDInt`'s max value.
    ///
    /// On successful reallocation, `ptr` will point to the new memory location and
    /// `NSTD_ALLOC_ERROR_NONE` will be returned. If this is not the case and reallocation fails,
    /// the pointer will remain untouched and the appropriate error is returned.
    ///
    /// # Parameters:
    ///
    /// - `NSTDAnyMut *ptr` - A pointer to the allocated memory.
    ///
    /// - `NSTDUInt size` - The number of bytes currently allocated.
    ///
    /// - `NSTDUInt new_size` - The number of bytes to reallocate.
    ///
    /// # Returns
    ///
    /// `NSTDAllocError errc` - The allocation operation error code.
    ///
    /// # Safety
    ///
    /// - Behavior is undefined if `new_size` is zero.
    ///
    /// - Behavior is undefined if `ptr` is not a value returned by this allocator.
    ///
    /// - `size` must be the same value that was used to allocate the memory buffer.
    pub reallocate:
        unsafe extern "C" fn(NSTDAny, &mut NSTDAnyMut, NSTDUInt, NSTDUInt) -> NSTDAllocError,
    /// Deallocates memory that was previously allocated by this allocator.
    ///
    /// On successful deallocation, `ptr` will be set to null and `NSTD_ALLOC_ERROR_NONE` will be
    /// returned. If this is not the case and deallocation fails, the pointer will remain untouched
    /// and the appropriate error is returned.
    ///
    /// # Parameters:
    ///
    /// - `NSTDAnyMut *ptr` - A pointer to the allocated memory, once freed the pointer is set to
    /// null.
    ///
    /// - `NSTDUInt size` - The number of bytes currently allocated.
    ///
    /// # Returns
    ///
    /// `NSTDAllocError errc` - The allocation operation error code.
    ///
    /// # Safety
    ///
    /// - Behavior is undefined if `ptr` is not a value returned by this allocator.
    ///
    /// - `size` must be the same value that was used to allocate the memory buffer.
    pub deallocate: unsafe extern "C" fn(NSTDAny, &mut NSTDAnyMut, NSTDUInt) -> NSTDAllocError,
}
/// # Safety
///
/// The allocator's state must be able to be safely *shared* between threads.
// SAFETY: The user guarantees that the state is thread-safe.
unsafe impl Send for NSTDAllocator {}
/// # Safety
///
/// The allocator's state must be able to be safely shared between threads.
// SAFETY: The user guarantees that the state is thread-safe.
unsafe impl Sync for NSTDAllocator {}

/// Forwards an `NSTD_ALLOCATOR`'s `allocate` call to `nstd_alloc_allocate`.
#[inline]
unsafe extern "C" fn allocate(_: NSTDAny, size: NSTDUInt) -> NSTDAnyMut {
    nstd_alloc_allocate(size)
}

/// Forwards an `NSTD_ALLOCATOR`'s `allocate_zeroed` call to `nstd_alloc_allocate_zeroed`.
#[inline]
unsafe extern "C" fn allocate_zeroed(_: NSTDAny, size: NSTDUInt) -> NSTDAnyMut {
    nstd_alloc_allocate_zeroed(size)
}

/// Forwards an `NSTD_ALLOCATOR`'s `reallocate` call to `nstd_alloc_reallocate`.
#[inline]
unsafe extern "C" fn reallocate(
    _: NSTDAny,
    ptr: &mut NSTDAnyMut,
    size: NSTDUInt,
    new_size: NSTDUInt,
) -> NSTDAllocError {
    nstd_alloc_reallocate(ptr, size, new_size)
}

/// Forwards an `NSTD_ALLOCATOR`'s `deallocate` call to `nstd_alloc_deallocate`.
#[inline]
unsafe extern "C" fn deallocate(
    _: NSTDAny,
    ptr: &mut NSTDAnyMut,
    size: NSTDUInt,
) -> NSTDAllocError {
    nstd_alloc_deallocate(ptr, size)
}

/// `nstd`'s default allocator.
#[nstdapi]
pub static NSTD_ALLOCATOR: NSTDAllocator = NSTDAllocator {
    state: NSTD_NULL,
    allocate,
    allocate_zeroed,
    reallocate,
    deallocate,
};

<<<<<<< HEAD
cfg_if! {
    if #[cfg(feature = "unstable")] {
        use crate::core::ptr::raw::{nstd_core_ptr_raw_dangling_mut, MAX_ALIGN};
        use alloc::alloc::{Allocator, Global, Layout};
        use core::ptr::NonNull;

        /// A trait that may be implemented on types that can be used as an allocator for `nstd`.
        trait IsNSTDAllocator {
            /// Returns the `NSTDAllocator`.
            fn allocator(&self) -> NSTDAllocator {
                NSTDAllocator {
                    state: self as *const Self as _,
                    allocate: Self::nstd_allocate,
                    allocate_zeroed: Self::nstd_allocate_zeroed,
                    reallocate: Self::nstd_reallocate,
                    deallocate: Self::nstd_deallocate,
                }
            }

            /// The `NSTDAllocator`'s `allocate` function.
            unsafe extern "C" fn nstd_allocate(state: NSTDAny, size: NSTDUInt) -> NSTDAnyMut;

            /// The `NSTDAllocator`'s `allocate_zeroed` function.
            unsafe extern "C" fn nstd_allocate_zeroed(state: NSTDAny, size: NSTDUInt) -> NSTDAnyMut;

            /// The `NSTDAllocator`'s `reallocate` function.
            unsafe extern "C" fn nstd_reallocate(
                state: NSTDAny,
                ptr: &mut NSTDAnyMut,
                size: NSTDUInt,
                new_size: NSTDUInt,
            ) -> NSTDAllocError;

            /// The `NSTDAllocator`'s `deallocate` function.
            unsafe extern "C" fn nstd_deallocate(
                state: NSTDAny,
                ptr: &mut NSTDAnyMut,
                size: NSTDUInt,
            ) -> NSTDAllocError;
        }
        impl<A: Allocator> IsNSTDAllocator for A {
            /// The `NSTDAllocator`'s `allocate` function.
            unsafe extern "C" fn nstd_allocate(state: NSTDAny, size: NSTDUInt) -> NSTDAnyMut {
                let state = &*(state as *const Self);
                if let Ok(layout) = Layout::from_size_align(size, MAX_ALIGN) {
                    if let Ok(mem) = state.allocate(layout) {
                        return mem.as_ptr() as _;
                    }
                }
                NSTD_NULL
            }

            /// The `NSTDAllocator`'s `allocate_zeroed` function.
            unsafe extern "C" fn nstd_allocate_zeroed(
                state: NSTDAny,
                size: NSTDUInt,
            ) -> NSTDAnyMut {
                let state = &*(state as *const Self);
                if let Ok(layout) = Layout::from_size_align(size, MAX_ALIGN) {
                    if let Ok(mem) = state.allocate_zeroed(layout) {
                        return mem.as_ptr() as _;
                    }
                }
                NSTD_NULL
            }

            /// The `NSTDAllocator`'s `reallocate` function.
            unsafe extern "C" fn nstd_reallocate(
                state: NSTDAny,
                ptr: &mut NSTDAnyMut,
                size: NSTDUInt,
                new_size: NSTDUInt,
            ) -> NSTDAllocError {
                let state = &*(state as *const Self);
                if let Some(mem) = NonNull::new((*ptr) as _) {
                    if let Ok(old_layout) = Layout::from_size_align(size, MAX_ALIGN) {
                        if let Ok(layout) = Layout::from_size_align(new_size, MAX_ALIGN) {
                            let res = match new_size > size {
                                true => state.grow(mem, old_layout, layout),
                                false => state.shrink(mem, old_layout, layout),
                            };
                            match res {
                                Ok(mem) => {
                                    *ptr = mem.as_ptr() as _;
                                    return NSTDAllocError::NSTD_ALLOC_ERROR_NONE;
                                }
                                _ => return NSTDAllocError::NSTD_ALLOC_ERROR_OUT_OF_MEMORY,
                            }
                        }
                    }
                    return NSTDAllocError::NSTD_ALLOC_ERROR_INVALID_LAYOUT;
                }
                NSTDAllocError::NSTD_ALLOC_ERROR_MEMORY_NOT_FOUND
            }

            /// The `NSTDAllocator`'s `deallocate` function.
            unsafe extern "C" fn nstd_deallocate(
                state: NSTDAny,
                ptr: &mut NSTDAnyMut,
                size: NSTDUInt,
            ) -> NSTDAllocError {
                let state = &*(state as *const Self);
                match NonNull::new((*ptr) as _) {
                    Some(mem) => match Layout::from_size_align(size, MAX_ALIGN) {
                        Ok(layout) => {
                            state.deallocate(mem, layout);
                            *ptr = NSTD_NULL;
                            NSTDAllocError::NSTD_ALLOC_ERROR_NONE
                        }
                        _ => NSTDAllocError::NSTD_ALLOC_ERROR_INVALID_LAYOUT,
                    },
                    _ => NSTDAllocError::NSTD_ALLOC_ERROR_MEMORY_NOT_FOUND,
                }
            }
        }

        /// Rust's [Global] [NSTDAllocator].
        #[allow(dead_code)]
        pub(crate) static GLOBAL_ALLOCATOR: NSTDAllocator = NSTDAllocator {
            state: nstd_core_ptr_raw_dangling_mut(),
            allocate: Global::nstd_allocate,
            allocate_zeroed: Global::nstd_allocate_zeroed,
            reallocate: Global::nstd_reallocate,
            deallocate: Global::nstd_deallocate,
        };
    }
}

=======
/// The `NSTDAllocator`'s `allocate` function.
#[inline]
unsafe extern "C" fn rust_allocate(_: NSTDAny, size: NSTDUInt) -> NSTDAnyMut {
    if let Ok(layout) = Layout::from_size_align(size, MAX_ALIGN) {
        return alloc::alloc::alloc(layout).cast();
    }
    NSTD_NULL
}

/// The `NSTDAllocator`'s `allocate_zeroed` function.
#[inline]
unsafe extern "C" fn rust_allocate_zeroed(_: NSTDAny, size: NSTDUInt) -> NSTDAnyMut {
    if let Ok(layout) = Layout::from_size_align(size, MAX_ALIGN) {
        return alloc::alloc::alloc_zeroed(layout).cast();
    }
    NSTD_NULL
}

/// The `NSTDAllocator`'s `reallocate` function.
unsafe extern "C" fn rust_reallocate(
    _: NSTDAny,
    ptr: &mut NSTDAnyMut,
    size: NSTDUInt,
    new_size: NSTDUInt,
) -> NSTDAllocError {
    if let Ok(layout) = Layout::from_size_align(size, MAX_ALIGN) {
        let new_mem = alloc::alloc::realloc((*ptr).cast(), layout, new_size);
        if new_mem.is_null() {
            return NSTDAllocError::NSTD_ALLOC_ERROR_OUT_OF_MEMORY;
        }
        *ptr = new_mem.cast();
        return NSTDAllocError::NSTD_ALLOC_ERROR_NONE;
    }
    NSTDAllocError::NSTD_ALLOC_ERROR_INVALID_LAYOUT
}

/// The `NSTDAllocator`'s `deallocate` function.
unsafe extern "C" fn rust_deallocate(
    _: NSTDAny,
    ptr: &mut NSTDAnyMut,
    size: NSTDUInt,
) -> NSTDAllocError {
    if let Ok(layout) = Layout::from_size_align(size, MAX_ALIGN) {
        alloc::alloc::dealloc((*ptr).cast(), layout);
        *ptr = NSTD_NULL;
        return NSTDAllocError::NSTD_ALLOC_ERROR_NONE;
    }
    NSTDAllocError::NSTD_ALLOC_ERROR_INVALID_LAYOUT
}

/// Rust's [Global] [NSTDAllocator].
#[allow(dead_code)]
pub(crate) static GLOBAL_ALLOCATOR: NSTDAllocator = NSTDAllocator {
    state: NSTD_NULL,
    allocate: rust_allocate,
    allocate_zeroed: rust_allocate_zeroed,
    reallocate: rust_reallocate,
    deallocate: rust_deallocate,
};

>>>>>>> 5a5d809d
/// Allocates a block of memory on the heap.
/// The number of bytes to be allocated is specified by `size`.
///
/// # Parameters:
///
/// - `NSTDUInt size` - The number of bytes to allocate on the heap.
///
/// # Returns
///
/// `NSTDAnyMut ptr` - A pointer to the allocated memory, null on error.
///
/// # Safety
///
/// - Behavior is undefined if `size` is zero.
///
/// - The new memory buffer should be considered uninitialized.
///
/// # Example
///
/// ```
/// use nstd_sys::alloc::{nstd_alloc_allocate, nstd_alloc_deallocate};
///
/// unsafe {
///     let mut mem = nstd_alloc_allocate(32);
///     assert!(!mem.is_null());
///     nstd_alloc_deallocate(&mut mem, 32);
/// }
/// ```
#[inline]
#[nstdapi]
pub unsafe fn nstd_alloc_allocate(size: NSTDUInt) -> NSTDAnyMut {
    cfg_if! {
        if #[cfg(any(
            unix,
            any(target_env = "wasi", target_os = "wasi"),
            target_os = "fuchsia",
            target_os = "solid_asp3",
            target_os = "vxworks"
        ))] {
            use crate::core::NSTD_INT_MAX;
            match size <= NSTD_INT_MAX as _ {
                true => libc::malloc(size),
                false => NSTD_NULL,
            }
        } else if #[cfg(windows)] {
            nstd_os_windows_alloc_allocate(size)
        } else {
            if let Ok(layout) = Layout::from_size_align(size, MAX_ALIGN) {
                return alloc::alloc::alloc(layout).cast();
            }
            NSTD_NULL
        }
    }
}

/// Allocates a block of zero-initialized memory on the heap.
///
/// # Parameters:
///
/// - `NSTDUInt size` - The number of bytes to allocate on the heap.
///
/// # Returns
///
/// `NSTDAnyMut ptr` - A pointer to the allocated memory, null on error.
///
/// # Safety
///
/// Behavior is undefined if `size` is zero.
///
/// # Example
///
/// ```
/// use nstd_sys::alloc::{nstd_alloc_allocate_zeroed, nstd_alloc_deallocate};
///
/// const SIZE: usize = core::mem::size_of::<[i16; 16]>();
///
/// unsafe {
///     let mut mem = nstd_alloc_allocate_zeroed(SIZE);
///     assert!(!mem.is_null());
///     assert!(*mem.cast::<[i16; 16]>() == [0i16; 16]);
///
///     nstd_alloc_deallocate(&mut mem, SIZE);
/// }
/// ```
#[inline]
#[nstdapi]
pub unsafe fn nstd_alloc_allocate_zeroed(size: NSTDUInt) -> NSTDAnyMut {
    cfg_if! {
        if #[cfg(any(
            unix,
            any(target_env = "wasi", target_os = "wasi"),
            target_os = "fuchsia",
            target_os = "solid_asp3",
            target_os = "vxworks"
        ))] {
            use crate::core::NSTD_INT_MAX;
            match size <= NSTD_INT_MAX as _ {
                true => libc::calloc(size, 1),
                false => NSTD_NULL,
            }
        } else if #[cfg(windows)] {
            nstd_os_windows_alloc_allocate_zeroed(size)
        } else {
            if let Ok(layout) = Layout::from_size_align(size, MAX_ALIGN) {
                return alloc::alloc::alloc_zeroed(layout).cast();
            }
            NSTD_NULL
        }
    }
}

/// Reallocates a block of memory previously allocated by `nstd_alloc_allocate[_zeroed]`.
///
/// If everything goes right, the pointer will point to the new memory location and
/// `NSTD_ALLOC_ERROR_NONE` will be returned. If this is not the case and allocation fails, the
/// pointer will remain untouched and the appropriate error is returned.
///
/// # Parameters:
///
/// - `NSTDAnyMut *ptr` - A pointer to the allocated memory.
///
/// - `NSTDUInt size` - The number of bytes currently allocated.
///
/// - `NSTDUInt new_size` - The number of bytes to reallocate.
///
/// # Returns
///
/// `NSTDAllocError errc` - The allocation operation error code.
///
/// # Safety
///
/// - Behavior is undefined if `new_size` is zero.
///
/// - Behavior is undefined if `ptr` is not a value returned by `nstd_alloc_allocate[_zeroed]`.
///
/// - `size` must be the same value that was used to allocate the memory buffer.
///
/// # Example
///
/// ```
/// use nstd_sys::alloc::{
///     nstd_alloc_allocate_zeroed, nstd_alloc_deallocate, nstd_alloc_reallocate,
///     NSTDAllocError::NSTD_ALLOC_ERROR_NONE,
/// };
///
/// const SIZE: usize = core::mem::size_of::<[u64; 64]>();
///
/// unsafe {
///     let mut mem = nstd_alloc_allocate_zeroed(SIZE);
///     assert!(!mem.is_null());
///     assert!(*mem.cast::<[u64; 64]>() == [0u64; 64]);
///
///     assert!(nstd_alloc_reallocate(&mut mem, SIZE, SIZE / 2) == NSTD_ALLOC_ERROR_NONE);
///     assert!(*mem.cast::<[u64; 32]>() == [0u64; 32]);
///
///     nstd_alloc_deallocate(&mut mem, SIZE);
/// }
/// ```
#[nstdapi]
#[cfg_attr(windows, inline)]
#[allow(unused_variables)]
pub unsafe fn nstd_alloc_reallocate(
    ptr: &mut NSTDAnyMut,
    size: NSTDUInt,
    new_size: NSTDUInt,
) -> NSTDAllocError {
    cfg_if! {
        if #[cfg(any(
            unix,
            any(target_env = "wasi", target_os = "wasi"),
            target_os = "fuchsia",
            target_os = "solid_asp3",
            target_os = "vxworks"
        ))] {
            use crate::core::NSTD_INT_MAX;
            if new_size > NSTD_INT_MAX as _ {
                return NSTDAllocError::NSTD_ALLOC_ERROR_INVALID_LAYOUT;
            }
            let new_mem = libc::realloc(*ptr, new_size);
            if new_mem.is_null() {
                return NSTDAllocError::NSTD_ALLOC_ERROR_OUT_OF_MEMORY;
            }
            *ptr = new_mem;
            NSTDAllocError::NSTD_ALLOC_ERROR_NONE
        } else if #[cfg(windows)] {
            nstd_os_windows_alloc_reallocate(ptr, new_size).into()
        } else {
            if let Ok(layout) = Layout::from_size_align(size, MAX_ALIGN) {
                let new_mem = alloc::alloc::realloc((*ptr).cast(), layout, new_size);
                if new_mem.is_null() {
                    return NSTDAllocError::NSTD_ALLOC_ERROR_OUT_OF_MEMORY;
                }
                *ptr = new_mem.cast();
                return NSTDAllocError::NSTD_ALLOC_ERROR_NONE;
            }
            NSTDAllocError::NSTD_ALLOC_ERROR_INVALID_LAYOUT
        }
    }
}

/// Deallocates a block of memory previously allocated by `nstd_alloc_allocate[_zeroed]`.
///
/// # Parameters:
///
/// - `NSTDAnyMut *ptr` - A pointer to the allocated memory, once freed the pointer is set to null.
///
/// - `NSTDUInt size` - The number of bytes to free.
///
/// # Returns
///
/// `NSTDAllocError errc` - The allocation operation error code.
///
/// # Safety
///
/// - Behavior is undefined if `ptr` is not a value returned by `nstd_alloc_allocate[_zeroed]`.
///
/// - `size` must be the same value that was used to allocate the memory buffer.
///
/// # Example
///
/// ```
/// use nstd_sys::alloc::{nstd_alloc_allocate, nstd_alloc_deallocate};
///
/// unsafe {
///     let mut mem = nstd_alloc_allocate(24);
///     assert!(!mem.is_null());
///     nstd_alloc_deallocate(&mut mem, 24);
/// }
/// ```
#[inline]
#[nstdapi]
#[allow(unused_variables)]
pub unsafe fn nstd_alloc_deallocate(ptr: &mut NSTDAnyMut, size: NSTDUInt) -> NSTDAllocError {
    cfg_if! {
        if #[cfg(any(
            unix,
            any(target_env = "wasi", target_os = "wasi"),
            target_os = "fuchsia",
            target_os = "solid_asp3",
            target_os = "vxworks"
        ))] {
            libc::free(*ptr);
            *ptr = NSTD_NULL;
            NSTDAllocError::NSTD_ALLOC_ERROR_NONE
        } else if #[cfg(windows)] {
            nstd_os_windows_alloc_deallocate(ptr).into()
        } else {
            if let Ok(layout) = Layout::from_size_align(size, MAX_ALIGN) {
                alloc::alloc::dealloc((*ptr).cast(), layout);
                *ptr = NSTD_NULL;
                return NSTDAllocError::NSTD_ALLOC_ERROR_NONE;
            }
            NSTDAllocError::NSTD_ALLOC_ERROR_INVALID_LAYOUT
        }
    }
}<|MERGE_RESOLUTION|>--- conflicted
+++ resolved
@@ -1,18 +1,4 @@
 //! Low level memory allocation.
-<<<<<<< HEAD
-#[cfg(any(
-    feature = "unstable",
-    not(any(
-        unix,
-        windows,
-        any(target_env = "wasi", target_os = "wasi"),
-        target_os = "fuchsia",
-        target_os = "solid_asp3",
-        target_os = "vxworks"
-    ))
-))]
-=======
->>>>>>> 5a5d809d
 extern crate alloc;
 #[cfg(windows)]
 use crate::os::windows::alloc::{
@@ -20,12 +6,8 @@
     nstd_os_windows_alloc_deallocate, nstd_os_windows_alloc_reallocate,
     NSTDWindowsAllocError::{self, *},
 };
-<<<<<<< HEAD
-use crate::{NSTDAny, NSTDAnyMut, NSTDUInt, NSTD_NULL};
-=======
 use crate::{core::ptr::raw::MAX_ALIGN, NSTDAny, NSTDAnyMut, NSTDUInt, NSTD_NULL};
 use alloc::alloc::Layout;
->>>>>>> 5a5d809d
 use cfg_if::cfg_if;
 use nstdapi::nstdapi;
 
@@ -227,136 +209,6 @@
     deallocate,
 };
 
-<<<<<<< HEAD
-cfg_if! {
-    if #[cfg(feature = "unstable")] {
-        use crate::core::ptr::raw::{nstd_core_ptr_raw_dangling_mut, MAX_ALIGN};
-        use alloc::alloc::{Allocator, Global, Layout};
-        use core::ptr::NonNull;
-
-        /// A trait that may be implemented on types that can be used as an allocator for `nstd`.
-        trait IsNSTDAllocator {
-            /// Returns the `NSTDAllocator`.
-            fn allocator(&self) -> NSTDAllocator {
-                NSTDAllocator {
-                    state: self as *const Self as _,
-                    allocate: Self::nstd_allocate,
-                    allocate_zeroed: Self::nstd_allocate_zeroed,
-                    reallocate: Self::nstd_reallocate,
-                    deallocate: Self::nstd_deallocate,
-                }
-            }
-
-            /// The `NSTDAllocator`'s `allocate` function.
-            unsafe extern "C" fn nstd_allocate(state: NSTDAny, size: NSTDUInt) -> NSTDAnyMut;
-
-            /// The `NSTDAllocator`'s `allocate_zeroed` function.
-            unsafe extern "C" fn nstd_allocate_zeroed(state: NSTDAny, size: NSTDUInt) -> NSTDAnyMut;
-
-            /// The `NSTDAllocator`'s `reallocate` function.
-            unsafe extern "C" fn nstd_reallocate(
-                state: NSTDAny,
-                ptr: &mut NSTDAnyMut,
-                size: NSTDUInt,
-                new_size: NSTDUInt,
-            ) -> NSTDAllocError;
-
-            /// The `NSTDAllocator`'s `deallocate` function.
-            unsafe extern "C" fn nstd_deallocate(
-                state: NSTDAny,
-                ptr: &mut NSTDAnyMut,
-                size: NSTDUInt,
-            ) -> NSTDAllocError;
-        }
-        impl<A: Allocator> IsNSTDAllocator for A {
-            /// The `NSTDAllocator`'s `allocate` function.
-            unsafe extern "C" fn nstd_allocate(state: NSTDAny, size: NSTDUInt) -> NSTDAnyMut {
-                let state = &*(state as *const Self);
-                if let Ok(layout) = Layout::from_size_align(size, MAX_ALIGN) {
-                    if let Ok(mem) = state.allocate(layout) {
-                        return mem.as_ptr() as _;
-                    }
-                }
-                NSTD_NULL
-            }
-
-            /// The `NSTDAllocator`'s `allocate_zeroed` function.
-            unsafe extern "C" fn nstd_allocate_zeroed(
-                state: NSTDAny,
-                size: NSTDUInt,
-            ) -> NSTDAnyMut {
-                let state = &*(state as *const Self);
-                if let Ok(layout) = Layout::from_size_align(size, MAX_ALIGN) {
-                    if let Ok(mem) = state.allocate_zeroed(layout) {
-                        return mem.as_ptr() as _;
-                    }
-                }
-                NSTD_NULL
-            }
-
-            /// The `NSTDAllocator`'s `reallocate` function.
-            unsafe extern "C" fn nstd_reallocate(
-                state: NSTDAny,
-                ptr: &mut NSTDAnyMut,
-                size: NSTDUInt,
-                new_size: NSTDUInt,
-            ) -> NSTDAllocError {
-                let state = &*(state as *const Self);
-                if let Some(mem) = NonNull::new((*ptr) as _) {
-                    if let Ok(old_layout) = Layout::from_size_align(size, MAX_ALIGN) {
-                        if let Ok(layout) = Layout::from_size_align(new_size, MAX_ALIGN) {
-                            let res = match new_size > size {
-                                true => state.grow(mem, old_layout, layout),
-                                false => state.shrink(mem, old_layout, layout),
-                            };
-                            match res {
-                                Ok(mem) => {
-                                    *ptr = mem.as_ptr() as _;
-                                    return NSTDAllocError::NSTD_ALLOC_ERROR_NONE;
-                                }
-                                _ => return NSTDAllocError::NSTD_ALLOC_ERROR_OUT_OF_MEMORY,
-                            }
-                        }
-                    }
-                    return NSTDAllocError::NSTD_ALLOC_ERROR_INVALID_LAYOUT;
-                }
-                NSTDAllocError::NSTD_ALLOC_ERROR_MEMORY_NOT_FOUND
-            }
-
-            /// The `NSTDAllocator`'s `deallocate` function.
-            unsafe extern "C" fn nstd_deallocate(
-                state: NSTDAny,
-                ptr: &mut NSTDAnyMut,
-                size: NSTDUInt,
-            ) -> NSTDAllocError {
-                let state = &*(state as *const Self);
-                match NonNull::new((*ptr) as _) {
-                    Some(mem) => match Layout::from_size_align(size, MAX_ALIGN) {
-                        Ok(layout) => {
-                            state.deallocate(mem, layout);
-                            *ptr = NSTD_NULL;
-                            NSTDAllocError::NSTD_ALLOC_ERROR_NONE
-                        }
-                        _ => NSTDAllocError::NSTD_ALLOC_ERROR_INVALID_LAYOUT,
-                    },
-                    _ => NSTDAllocError::NSTD_ALLOC_ERROR_MEMORY_NOT_FOUND,
-                }
-            }
-        }
-
-        /// Rust's [Global] [NSTDAllocator].
-        #[allow(dead_code)]
-        pub(crate) static GLOBAL_ALLOCATOR: NSTDAllocator = NSTDAllocator {
-            state: nstd_core_ptr_raw_dangling_mut(),
-            allocate: Global::nstd_allocate,
-            allocate_zeroed: Global::nstd_allocate_zeroed,
-            reallocate: Global::nstd_reallocate,
-            deallocate: Global::nstd_deallocate,
-        };
-    }
-}
-
-=======
 /// The `NSTDAllocator`'s `allocate` function.
 #[inline]
 unsafe extern "C" fn rust_allocate(_: NSTDAny, size: NSTDUInt) -> NSTDAnyMut {
@@ -417,7 +269,6 @@
     deallocate: rust_deallocate,
 };
 
->>>>>>> 5a5d809d
 /// Allocates a block of memory on the heap.
 /// The number of bytes to be allocated is specified by `size`.
 ///
