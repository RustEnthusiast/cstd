//! A handle to the standard error stream.
use crate::{core::slice::NSTDSlice, io::NSTDIOError, NSTDUInt};
use std::io::Stderr;
#[cfg(unix)]
use std::os::unix::io::AsRawFd;

/// A handle to the standard error stream.
pub type NSTDStderr = Box<Stderr>;

/// Constructs a new handle to the standard error stream.
///
/// # Returns
///
/// `NSTDStderr handle` - A handle to the standard error stream.
#[inline]
#[cfg_attr(feature = "clib", no_mangle)]
pub extern "C" fn nstd_io_stderr() -> NSTDStderr {
    NSTDStderr::new(std::io::stderr())
}

/// Writes some data to the standard error stream, setting `written` to the number of bytes
/// written.
///
/// # Note
///
/// This function will return an error code of `NSTD_IO_ERROR_INVALID_INPUT` if the slice's element
/// size is not 1.
///
/// # Parameters:
///
/// - `NSTDStderr *handle` - A handle to stderr.
///
/// - `const NSTDSlice *bytes` - The data to be written to stderr.
///
/// - `NSTDUInt *written` - Returns as the number of bytes written.
///
/// # Returns
///
/// `NSTDIOError errc` - The I/O operation error code.
///
/// # Safety
///
/// This function can cause undefined behavior if `bytes`'s data is invalid.
#[inline]
#[cfg_attr(feature = "clib", no_mangle)]
pub unsafe extern "C" fn nstd_io_stderr_write(
    handle: &mut NSTDStderr,
    bytes: &NSTDSlice,
    written: &mut NSTDUInt,
) -> NSTDIOError {
<<<<<<< HEAD
    let (err, w) = crate::io::stdio::write(handle, bytes);
    *written = w;
    err
=======
    #[cfg(not(unix))]
    {
        let (err, w) = crate::io::stdio::write(handle, bytes);
        *written = w;
        err
    }
    #[cfg(unix)]
    {
        let (err, w) = crate::os::unix::io::stdio::write(handle.lock().as_raw_fd(), bytes);
        *written = w;
        err.into()
    }
>>>>>>> fb81d89c
}

/// Writes an entire buffer to the standard error stream.
///
/// # Note
///
/// This function will return an error code of `NSTD_IO_ERROR_INVALID_INPUT` if the slice's element
/// size is not 1.
///
/// # Parameters:
///
/// - `NSTDStderr *handle` - A handle to stderr.
///
/// - `const NSTDSlice *bytes` - The data to be written to stderr.
///
/// # Returns
///
/// `NSTDIOError errc` - The I/O operation error code.
///
/// # Safety
///
/// This function can cause undefined behavior if `bytes`'s data is invalid.
#[inline]
#[cfg_attr(feature = "clib", no_mangle)]
pub unsafe extern "C" fn nstd_io_stderr_write_all(
    handle: &mut NSTDStderr,
    bytes: &NSTDSlice,
) -> NSTDIOError {
    #[cfg(not(unix))]
    return crate::io::stdio::write_all(handle, bytes);
    #[cfg(unix)]
    return crate::os::unix::io::stdio::write_all(handle.lock().as_raw_fd(), bytes).into();
}

/// Flushes the standard error stream.
///
/// # Parameters:
///
/// - `NSTDStderr *handle` - A handle to stderr.
///
/// # Returns
///
/// `NSTDIOError errc` - The I/O operation error code.
#[inline]
#[cfg_attr(feature = "clib", no_mangle)]
pub extern "C" fn nstd_io_stderr_flush(handle: &mut NSTDStderr) -> NSTDIOError {
    crate::io::stdio::flush(handle)
}

/// Frees an instance of `NSTDStderr`.
///
/// # Parameters:
///
/// - `NSTDStderr handle` - A handle to the standard error stream.
#[inline]
#[cfg_attr(feature = "clib", no_mangle)]
#[allow(unused_variables)]
pub extern "C" fn nstd_io_stderr_free(handle: NSTDStderr) {}<|MERGE_RESOLUTION|>--- conflicted
+++ resolved
@@ -48,11 +48,6 @@
     bytes: &NSTDSlice,
     written: &mut NSTDUInt,
 ) -> NSTDIOError {
-<<<<<<< HEAD
-    let (err, w) = crate::io::stdio::write(handle, bytes);
-    *written = w;
-    err
-=======
     #[cfg(not(unix))]
     {
         let (err, w) = crate::io::stdio::write(handle, bytes);
@@ -65,7 +60,6 @@
         *written = w;
         err.into()
     }
->>>>>>> fb81d89c
 }
 
 /// Writes an entire buffer to the standard error stream.
