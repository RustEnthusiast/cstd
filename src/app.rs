--- conflicted
+++ resolved
@@ -2,11 +2,7 @@
 pub mod data;
 pub mod events;
 use self::{
-<<<<<<< HEAD
-    data::NSTDAppData,
-=======
     data::{NSTDAppData, NSTDAppHandle},
->>>>>>> 179f6625
     events::{NSTDAppEvents, NSTDKey, NSTDMouseInput, NSTDScrollDelta, NSTDTouchState},
 };
 use crate::{core::def::NSTDErrorCode, NSTDAnyMut};
@@ -306,11 +302,7 @@
 #[inline]
 #[cfg_attr(feature = "clib", no_mangle)]
 pub extern "C" fn nstd_app_exit(app: &NSTDAppData) {
-<<<<<<< HEAD
-    app.control_flow.set(ControlFlow::Exit);
-=======
     app.control_flow().set(ControlFlow::Exit);
->>>>>>> 179f6625
 }
 
 /// Signals an `NSTDApp`'s event loop to exit with a specific error code.
@@ -323,9 +315,5 @@
 #[inline]
 #[cfg_attr(feature = "clib", no_mangle)]
 pub extern "C" fn nstd_app_exit_with_code(app: &NSTDAppData, errc: NSTDErrorCode) {
-<<<<<<< HEAD
-    app.control_flow.set(ControlFlow::ExitWithCode(errc));
-=======
     app.control_flow().set(ControlFlow::ExitWithCode(errc));
->>>>>>> 179f6625
 }