//! Provides access to the file system.
pub mod file;
use crate::{
    core::{optional::NSTDOptional, result::NSTDResult, slice::NSTDSlice, str::NSTDStr},
    io::{NSTDIOBufferResult, NSTDIOError, NSTDIOStringResult},
    string::NSTDString,
    time::{NSTDOptionalTime, NSTDTime},
    vec::NSTDVec,
    NSTDUInt64, NSTDUInt8,
};
use nstdapi::nstdapi;
use std::fs::File;

/// A bit flag describing a file with read access.
pub const NSTD_FILE_PERMISSION_READ: NSTDUInt8 = 1;

/// Describes the type of a file.
#[nstdapi]
#[derive(Clone, Copy, PartialEq, Eq)]
#[allow(non_camel_case_types)]
pub enum NSTDFileType {
    /// An unknown file type.
    NSTD_FILE_TYPE_UNKNOWN,
    /// A normal text/binary file.
    NSTD_FILE_TYPE_REGULAR,
    /// A directory/folder.
    NSTD_FILE_TYPE_DIRECTORY,
    /// A symbolic link.
    NSTD_FILE_TYPE_SYMLINK,
}

/// Represents file metadata.
#[nstdapi]
#[derive(Clone, Copy)]
pub struct NSTDFileMetadata {
    /// The size of the file in bytes.
    pub size: NSTDUInt64,
    /// The time that the file was created.
    pub created: NSTDOptionalTime,
    /// The time that the file was last accessed.
    pub accessed: NSTDOptionalTime,
    /// The time that the file was last modified.
    pub modified: NSTDOptionalTime,
    /// The file type.
    pub file_type: NSTDFileType,
    /// A bit mask representing the file's permissions.
    pub permissions: NSTDUInt8,
}

/// A result type returned from `nstd_fs_metadata`.
pub type NSTDFileMetadataResult = NSTDResult<NSTDFileMetadata, NSTDIOError>;

/// Creates a new file on the file system.
///
/// # Parameters:
///
/// - `const NSTDStr *name` - The name of the new file.
///
/// # Returns
///
/// `NSTDIOError errc` - The I/O operation error code.
///
/// # Safety
///
/// This operation can cause undefined behavior if `name`'s data is invalid.
#[inline]
#[nstdapi]
pub unsafe fn nstd_fs_create_file(name: &NSTDStr) -> NSTDIOError {
    if let Err(err) = File::create(name.as_str()) {
        return NSTDIOError::from_err(err.kind());
    }
    NSTDIOError::NSTD_IO_ERROR_NONE
}

/// Creates a new directory on the file system.
///
/// # Parameters:
///
/// - `const NSTDStr *name` - The name of the new directory.
///
/// # Returns
///
/// `NSTDIOError errc` - The I/O operation error code.
///
/// # Safety
///
/// This operation can cause undefined behavior if `name`'s data is invalid.
#[inline]
#[nstdapi]
pub unsafe fn nstd_fs_create_dir(name: &NSTDStr) -> NSTDIOError {
    if let Err(err) = std::fs::create_dir(name.as_str()) {
        return NSTDIOError::from_err(err.kind());
    }
    NSTDIOError::NSTD_IO_ERROR_NONE
}

/// Recursively creates new directories on the file system.
///
/// # Parameters:
///
/// - `const NSTDStr *name` - A path to the new directory.
///
/// # Returns
///
/// `NSTDIOError errc` - The I/O operation error code.
///
/// # Safety
///
/// This operation can cause undefined behavior if `name`'s data is invalid.
#[inline]
#[nstdapi]
pub unsafe fn nstd_fs_create_dirs(name: &NSTDStr) -> NSTDIOError {
    if let Err(err) = std::fs::create_dir_all(name.as_str()) {
        return NSTDIOError::from_err(err.kind());
    }
    NSTDIOError::NSTD_IO_ERROR_NONE
}

/// Removes a file from the file system.
///
/// # Parameters:
///
/// - `const NSTDStr *name` - The name of the file to delete.
///
/// # Returns
///
/// `NSTDIOError errc` - The I/O operation error code.
///
/// # Safety
///
/// This operation can cause undefined behavior if `name`'s data is invalid.
#[inline]
#[nstdapi]
pub unsafe fn nstd_fs_remove_file(name: &NSTDStr) -> NSTDIOError {
    if let Err(err) = std::fs::remove_file(name.as_str()) {
        return NSTDIOError::from_err(err.kind());
    }
    NSTDIOError::NSTD_IO_ERROR_NONE
}

/// Removes a directory from the file system.
///
/// # Parameters:
///
/// - `const NSTDStr *name` - The name of the directory to delete.
///
/// # Returns
///
/// `NSTDIOError errc` - The I/O operation error code.
///
/// # Safety
///
/// This operation can cause undefined behavior if `name`'s data is invalid.
#[inline]
#[nstdapi]
pub unsafe fn nstd_fs_remove_dir(name: &NSTDStr) -> NSTDIOError {
    if let Err(err) = std::fs::remove_dir(name.as_str()) {
        return NSTDIOError::from_err(err.kind());
    }
    NSTDIOError::NSTD_IO_ERROR_NONE
}

/// Recursively removes directories on the file system.
///
/// # Parameters:
///
/// - `const NSTDStr *name` - A path to the directory to remove.
///
/// # Returns
///
/// `NSTDIOError errc` - The I/O operation error code.
///
/// # Safety
///
/// This operation can cause undefined behavior if `name`'s data is invalid.
#[inline]
#[nstdapi]
pub unsafe fn nstd_fs_remove_dirs(name: &NSTDStr) -> NSTDIOError {
    if let Err(err) = std::fs::remove_dir_all(name.as_str()) {
        return NSTDIOError::from_err(err.kind());
    }
    NSTDIOError::NSTD_IO_ERROR_NONE
}

/// Reads the contents of a file.
///
/// # Parameters:
///
/// - `const NSTDStr *path` - A path to the file to read.
///
/// # Returns
///
/// `NSTDIOBufferResult contents` - The file's contents, or the I/O operation error code on failure.
///
/// # Safety
///
/// This operation can cause undefined behavior if `path`'s data is invalid.
#[nstdapi]
pub unsafe fn nstd_fs_read(path: &NSTDStr) -> NSTDIOBufferResult {
    match std::fs::read(path.as_str()) {
<<<<<<< HEAD
        Ok(contents) => match NSTDVec::from_vec(contents) {
            NSTDOptional::Some(contents) => NSTDResult::Ok(contents),
            _ => NSTDResult::Err(NSTDIOError::NSTD_IO_ERROR_OUT_OF_MEMORY),
        },
=======
        Ok(contents) => NSTDResult::Ok(NSTDVec::from_vec(contents)),
>>>>>>> 5a5d809d
        Err(err) => NSTDResult::Err(NSTDIOError::from_err(err.kind())),
    }
}

/// Reads the contents of a file into a UTF-8 string.
///
/// # Parameters:
///
/// - `const NSTDStr *path` - A path to the file to read.
///
/// # Returns
///
/// `NSTDIOStringResult contents` - The file's contents, or the I/O operation error code on failure.
///
/// # Safety
///
/// This operation can cause undefined behavior if `path`'s data is invalid.
#[nstdapi]
pub unsafe fn nstd_fs_read_to_string(path: &NSTDStr) -> NSTDIOStringResult {
    match std::fs::read_to_string(path.as_str()) {
<<<<<<< HEAD
        Ok(contents) => match NSTDString::from_string(contents) {
            NSTDOptional::Some(contents) => NSTDResult::Ok(contents),
            _ => NSTDResult::Err(NSTDIOError::NSTD_IO_ERROR_OUT_OF_MEMORY),
        },
=======
        Ok(contents) => NSTDResult::Ok(NSTDString::from_string(contents)),
>>>>>>> 5a5d809d
        Err(err) => NSTDResult::Err(NSTDIOError::from_err(err.kind())),
    }
}

/// Overwrites the contents of a file.
///
/// # Parameters:
///
/// - `const NSTDStr *path` - A path to the file to write to.
///
/// - `const NSTDSlice *content` - The new content to write to the file.
///
/// # Returns
///
/// `NSTDIOError errc` - The I/O operation error code.
///
/// # Panics
///
/// This operation will panic if `content`'s stride is not 1.
///
/// # Safety
///
/// This operation can cause undefined behavior if either `path` or `content`'s data is invalid.
#[inline]
#[nstdapi]
pub unsafe fn nstd_fs_write(path: &NSTDStr, content: &NSTDSlice) -> NSTDIOError {
    if let Err(err) = std::fs::write(path.as_str(), content.as_slice()) {
        return NSTDIOError::from_err(err.kind());
    }
    NSTDIOError::NSTD_IO_ERROR_NONE
}

/// Renames a file or directory, replacing the destination if it already exists.
///
/// # Parameters:
///
/// - `const NSTDStr *from` - The original name of the file/directory.
///
/// - `const NSTDStr *to` - The new name of the file/dir.
///
/// # Returns
///
/// `NSTDIOError errc` - The I/O operation error code.
///
/// # Safety
///
/// This operation can cause undefined behavior if either `to` or `from`'s data is invalid.
#[inline]
#[nstdapi]
pub unsafe fn nstd_fs_rename(from: &NSTDStr, to: &NSTDStr) -> NSTDIOError {
    if let Err(err) = std::fs::rename(from.as_str(), to.as_str()) {
        return NSTDIOError::from_err(err.kind());
    }
    NSTDIOError::NSTD_IO_ERROR_NONE
}

/// Copies the contents and permissions of one file to another.
///
/// # Parameters:
///
/// - `const NSTDStr *from` - The source file.
///
/// - `const NSTDStr *to` - The destination file.
///
/// # Returns
///
/// `NSTDIOError errc` - The I/O operation error code.
///
/// # Safety
///
/// This operation can cause undefined behavior if either `to` or `from`'s data is invalid.
#[inline]
#[nstdapi]
pub unsafe fn nstd_fs_copy(from: &NSTDStr, to: &NSTDStr) -> NSTDIOError {
    if let Err(err) = std::fs::copy(from.as_str(), to.as_str()) {
        return NSTDIOError::from_err(err.kind());
    }
    NSTDIOError::NSTD_IO_ERROR_NONE
}

/// Returns the absolute path of a file system item.
///
/// # Parameters:
///
/// - `const NSTDStr *path` - A relative path to the file system item.
///
/// # Returns
///
/// `NSTDIOStringResult contents` - The absolute version of `path`, or the I/O operation error code
/// on failure.
///
/// # Safety
///
/// This operation can cause undefined behavior if `path`'s data is invalid.
#[nstdapi]
pub unsafe fn nstd_fs_absolute(path: &NSTDStr) -> NSTDIOStringResult {
    match std::fs::canonicalize(path.as_str()) {
        Ok(path) => match path.into_os_string().into_string() {
<<<<<<< HEAD
            Ok(path) => match NSTDString::from_string(path) {
                NSTDOptional::Some(path) => NSTDResult::Ok(path),
                _ => NSTDResult::Err(NSTDIOError::NSTD_IO_ERROR_OUT_OF_MEMORY),
            },
=======
            Ok(path) => NSTDResult::Ok(NSTDString::from_string(path)),
>>>>>>> 5a5d809d
            _ => NSTDResult::Err(NSTDIOError::NSTD_IO_ERROR_INVALID_DATA),
        },
        Err(err) => NSTDResult::Err(NSTDIOError::from_err(err.kind())),
    }
}

/// Retrieves metadata about a file pointed to by `path`.
///
/// # Parameters:
///
/// - `const NSTDStr *path` - A path to the file to retrieve metadata for.
///
/// # Returns
///
/// `NSTDFileMetadataResult metadata` - Metadata describing the file.
///
/// # Safety
///
/// `path` must be valid for reads.
#[nstdapi]
pub unsafe fn nstd_fs_metadata(path: &NSTDStr) -> NSTDFileMetadataResult {
    match std::fs::metadata(path.as_str()) {
        Ok(metadata) => NSTDResult::Ok(NSTDFileMetadata {
            size: metadata.len(),
            created: metadata.created().map_or(NSTDOptional::None, |t| {
                NSTDOptional::Some(NSTDTime::from(t))
            }),
            accessed: metadata.accessed().map_or(NSTDOptional::None, |t| {
                NSTDOptional::Some(NSTDTime::from(t))
            }),
            modified: metadata.modified().map_or(NSTDOptional::None, |t| {
                NSTDOptional::Some(NSTDTime::from(t))
            }),
            file_type: {
                if metadata.is_file() {
                    NSTDFileType::NSTD_FILE_TYPE_REGULAR
                } else if metadata.is_dir() {
                    NSTDFileType::NSTD_FILE_TYPE_DIRECTORY
                } else if metadata.is_symlink() {
                    NSTDFileType::NSTD_FILE_TYPE_SYMLINK
                } else {
                    NSTDFileType::NSTD_FILE_TYPE_UNKNOWN
                }
            },
            permissions: metadata.permissions().readonly() as _,
        }),
        Err(err) => NSTDResult::Err(NSTDIOError::from_err(err.kind())),
    }
}<|MERGE_RESOLUTION|>--- conflicted
+++ resolved
@@ -198,14 +198,7 @@
 #[nstdapi]
 pub unsafe fn nstd_fs_read(path: &NSTDStr) -> NSTDIOBufferResult {
     match std::fs::read(path.as_str()) {
-<<<<<<< HEAD
-        Ok(contents) => match NSTDVec::from_vec(contents) {
-            NSTDOptional::Some(contents) => NSTDResult::Ok(contents),
-            _ => NSTDResult::Err(NSTDIOError::NSTD_IO_ERROR_OUT_OF_MEMORY),
-        },
-=======
         Ok(contents) => NSTDResult::Ok(NSTDVec::from_vec(contents)),
->>>>>>> 5a5d809d
         Err(err) => NSTDResult::Err(NSTDIOError::from_err(err.kind())),
     }
 }
@@ -226,14 +219,7 @@
 #[nstdapi]
 pub unsafe fn nstd_fs_read_to_string(path: &NSTDStr) -> NSTDIOStringResult {
     match std::fs::read_to_string(path.as_str()) {
-<<<<<<< HEAD
-        Ok(contents) => match NSTDString::from_string(contents) {
-            NSTDOptional::Some(contents) => NSTDResult::Ok(contents),
-            _ => NSTDResult::Err(NSTDIOError::NSTD_IO_ERROR_OUT_OF_MEMORY),
-        },
-=======
         Ok(contents) => NSTDResult::Ok(NSTDString::from_string(contents)),
->>>>>>> 5a5d809d
         Err(err) => NSTDResult::Err(NSTDIOError::from_err(err.kind())),
     }
 }
@@ -332,14 +318,7 @@
 pub unsafe fn nstd_fs_absolute(path: &NSTDStr) -> NSTDIOStringResult {
     match std::fs::canonicalize(path.as_str()) {
         Ok(path) => match path.into_os_string().into_string() {
-<<<<<<< HEAD
-            Ok(path) => match NSTDString::from_string(path) {
-                NSTDOptional::Some(path) => NSTDResult::Ok(path),
-                _ => NSTDResult::Err(NSTDIOError::NSTD_IO_ERROR_OUT_OF_MEMORY),
-            },
-=======
             Ok(path) => NSTDResult::Ok(NSTDString::from_string(path)),
->>>>>>> 5a5d809d
             _ => NSTDResult::Err(NSTDIOError::NSTD_IO_ERROR_INVALID_DATA),
         },
         Err(err) => NSTDResult::Err(NSTDIOError::from_err(err.kind())),
