--- conflicted
+++ resolved
@@ -9,7 +9,7 @@
     NSTDUnixIOResult,
 };
 use crate::{
-    core::{optional::NSTDOptional, result::NSTDResult, str::NSTDStr},
+    core::{result::NSTDResult, str::NSTDStr},
     string::{nstd_string_pop, NSTDString},
     vec::NSTDVec,
     NSTDUInt,
@@ -217,11 +217,4 @@
         Ok(_) => NSTDResult::Ok(NSTDString::from_string(input)),
         Err(err) => NSTDResult::Err(NSTDIOError::from_err(err.kind())),
     }
-<<<<<<< HEAD
-    match NSTDString::from_string(input) {
-        NSTDOptional::Some(input) => NSTDResult::Ok(input),
-        _ => NSTDResult::Err(NSTDIOError::NSTD_IO_ERROR_OUT_OF_MEMORY),
-    }
-=======
->>>>>>> 5a5d809d
 }