#![doc = include_str!("../README.md")]
#![warn(
    missing_docs,
    clippy::missing_panics_doc,
    clippy::undocumented_unsafe_blocks
)]
#![cfg_attr(feature = "link", allow(dead_code, unused_imports))]
#![cfg_attr(not(any(test, feature = "std")), no_std)]
#![cfg_attr(doc_cfg, feature(doc_cfg))]
#[cfg(feature = "alloc")]
#[cfg_attr(doc_cfg, doc(cfg(feature = "alloc")))]
pub mod alloc;
#[cfg(feature = "app")]
#[cfg_attr(doc_cfg, doc(cfg(feature = "app")))]
pub mod app;
#[cfg(feature = "core")]
#[cfg_attr(doc_cfg, doc(cfg(feature = "core")))]
pub mod core;
#[cfg(feature = "cstring")]
#[cfg_attr(doc_cfg, doc(cfg(feature = "cstring")))]
pub mod cstring;
#[cfg(feature = "env")]
#[cfg_attr(doc_cfg, doc(cfg(feature = "env")))]
pub mod env;
#[cfg(feature = "fs")]
#[cfg_attr(doc_cfg, doc(cfg(feature = "fs")))]
pub mod fs;
#[cfg(feature = "heap_ptr")]
#[cfg_attr(doc_cfg, doc(cfg(feature = "heap_ptr")))]
pub mod heap_ptr;
#[cfg(feature = "image")]
#[cfg_attr(doc_cfg, doc(cfg(feature = "image")))]
pub mod image;
#[cfg(feature = "io")]
#[cfg_attr(doc_cfg, doc(cfg(feature = "io")))]
pub mod io;
#[cfg(feature = "math")]
#[cfg_attr(doc_cfg, doc(cfg(feature = "math")))]
pub mod math;
#[cfg(feature = "mutex")]
#[cfg_attr(doc_cfg, doc(cfg(feature = "mutex")))]
pub mod mutex;
#[cfg(feature = "os")]
#[cfg_attr(doc_cfg, doc(cfg(feature = "os")))]
pub mod os;
#[cfg(feature = "proc")]
#[cfg_attr(doc_cfg, doc(cfg(feature = "proc")))]
pub mod proc;
#[cfg(feature = "shared_lib")]
#[cfg_attr(doc_cfg, doc(cfg(feature = "shared_lib")))]
pub mod shared_lib;
#[cfg(feature = "shared_ptr")]
#[cfg_attr(doc_cfg, doc(cfg(feature = "shared_ptr")))]
pub mod shared_ptr;
#[cfg(feature = "string")]
#[cfg_attr(doc_cfg, doc(cfg(feature = "string")))]
pub mod string;
#[cfg(test)]
pub(crate) mod test;
#[cfg(feature = "thread")]
#[cfg_attr(doc_cfg, doc(cfg(feature = "thread")))]
pub mod thread;
#[cfg(feature = "time")]
#[cfg_attr(doc_cfg, doc(cfg(feature = "time")))]
pub mod time;
#[cfg(feature = "timed_mutex")]
#[cfg_attr(doc_cfg, doc(cfg(feature = "timed_mutex")))]
pub mod timed_mutex;
#[cfg(feature = "vec")]
#[cfg_attr(doc_cfg, doc(cfg(feature = "vec")))]
pub mod vec;
<<<<<<< HEAD
#[cfg(feature = "window")]
#[cfg_attr(doc_cfg, doc(cfg(feature = "window")))]
pub mod window;
use ::core::ffi::{c_char, c_void};
=======
use ::core::{
    ffi::{c_char, c_void},
    marker::PhantomData,
    ops::{Deref, DerefMut},
};
>>>>>>> 55490e4d

/// [NSTDInt]'s maximum value.
#[allow(dead_code)]
const NSTD_INT_MAX: NSTDInt = NSTDInt::MAX;

/// A null pointer value constant.
pub const NSTD_NULL: NSTDAnyMut = ::core::ptr::null_mut();

/// Boolean value false (0).
pub const NSTD_FALSE: NSTDBool = false;
/// Boolean value true (1).
pub const NSTD_TRUE: NSTDBool = true;

/// An integral type who's size matches the target architecture's pointer size.
pub type NSTDInt = isize;
/// An unsigned integral type who's size matches the target architecture's pointer size.
pub type NSTDUInt = usize;

/// An 8-bit signed integer type.
pub type NSTDInt8 = i8;
/// An 8-bit unsigned integer type.
pub type NSTDUInt8 = u8;
/// A 16-bit signed integer type.
pub type NSTDInt16 = i16;
/// A 16-bit unsigned integer type.
pub type NSTDUInt16 = u16;
/// A 32-bit signed integer type.
pub type NSTDInt32 = i32;
/// A 32-bit unsigned integer type.
pub type NSTDUInt32 = u32;
/// A 64-bit signed integer type.
pub type NSTDInt64 = i64;
/// A 64-bit unsigned integer type.
pub type NSTDUInt64 = u64;

/// A 32-bit floating point type.
pub type NSTDFloat32 = f32;
/// A 64-bit floating point type.
pub type NSTDFloat64 = f64;

/// Equivalent to C's `char` type.
pub type NSTDChar = c_char;
/// An 8-bit character type.
pub type NSTDChar8 = NSTDUInt8;
/// A 16-bit character type.
pub type NSTDChar16 = NSTDUInt16;
/// A 32-bit character type.
pub type NSTDChar32 = NSTDUInt32;

/// An opaque pointer to some immutable data.
pub type NSTDAny = *const c_void;
/// An opaque pointer to some mutable data.
pub type NSTDAnyMut = *mut c_void;

/// An FFI-safe reference to some immutable data.
#[repr(transparent)]
pub struct NSTDRef<'a, T>(&'a c_void, PhantomData<&'a T>);
impl<'a, T> Deref for NSTDRef<'a, T> {
    /// `NSTDRef`'s dereference target.
    type Target = T;

    /// Gets the immutable reference.
    #[inline]
    fn deref(&self) -> &T {
        // SAFETY: `self.0` is of type `&T`.
        unsafe { ::core::mem::transmute(self.0) }
    }
}
impl<'a, T> From<&'a T> for NSTDRef<'a, T> {
    /// Creates a new FFI-safe reference.
    #[inline]
    fn from(value: &'a T) -> Self {
        // SAFETY: Reference to reference transmute.
        Self(unsafe { ::core::mem::transmute(value) }, Default::default())
    }
}
/// An FFI-safe reference to some mutable data.
#[repr(transparent)]
pub struct NSTDRefMut<'a, T>(&'a mut c_void, PhantomData<&'a mut T>);
impl<'a, T> Deref for NSTDRefMut<'a, T> {
    /// `NSTDRefMut`'s dereference target.
    type Target = T;

    /// Gets the reference.
    #[inline]
    fn deref(&self) -> &T {
        // SAFETY: `self.0` is of type `&mut T`.
        unsafe { ::core::mem::transmute_copy(&self.0) }
    }
}
impl<'a, T> DerefMut for NSTDRefMut<'a, T> {
    /// Gets the mutable reference.
    #[inline]
    fn deref_mut(&mut self) -> &mut T {
        // SAFETY: `self.0` is of type `&mut T`.
        unsafe { ::core::mem::transmute_copy(&self.0) }
    }
}
impl<'a, T> From<&'a mut T> for NSTDRefMut<'a, T> {
    /// Creates a new FFI-safe reference.
    #[inline]
    fn from(value: &'a mut T) -> Self {
        // SAFETY: Reference to reference transmute.
        Self(unsafe { ::core::mem::transmute(value) }, Default::default())
    }
}

/// A boolean type, can either be `NSTD_TRUE` (1) or `NSTD_FALSE` (0).
pub type NSTDBool = bool;<|MERGE_RESOLUTION|>--- conflicted
+++ resolved
@@ -69,18 +69,14 @@
 #[cfg(feature = "vec")]
 #[cfg_attr(doc_cfg, doc(cfg(feature = "vec")))]
 pub mod vec;
-<<<<<<< HEAD
 #[cfg(feature = "window")]
 #[cfg_attr(doc_cfg, doc(cfg(feature = "window")))]
 pub mod window;
-use ::core::ffi::{c_char, c_void};
-=======
 use ::core::{
     ffi::{c_char, c_void},
     marker::PhantomData,
     ops::{Deref, DerefMut},
 };
->>>>>>> 55490e4d
 
 /// [NSTDInt]'s maximum value.
 #[allow(dead_code)]
