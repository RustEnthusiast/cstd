--- conflicted
+++ resolved
@@ -7,16 +7,11 @@
 #[cfg(feature = "alloc")]
 #[cfg_attr(doc_cfg, doc(cfg(feature = "alloc")))]
 pub mod alloc;
-<<<<<<< HEAD
-#[cfg(feature = "nstd_app")]
-#[cfg_attr(doc_cfg, doc(cfg(feature = "nstd_app")))]
+#[cfg(feature = "app")]
+#[cfg_attr(doc_cfg, doc(cfg(feature = "app")))]
 pub mod app;
-#[cfg(feature = "nstd_core")]
-#[cfg_attr(doc_cfg, doc(cfg(feature = "nstd_core")))]
-=======
 #[cfg(feature = "core")]
 #[cfg_attr(doc_cfg, doc(cfg(feature = "core")))]
->>>>>>> 05fb4fe2
 pub mod core;
 #[cfg(feature = "cstring")]
 #[cfg_attr(doc_cfg, doc(cfg(feature = "cstring")))]
