#ifndef NSTD_STRING_H
#define NSTD_STRING_H
#include "alloc.h"
#include "core/def.h"
#include "core/optional.h"
#include "core/slice.h"
#include "core/str.h"
#include "core/unichar.h"
#include "nstd.h"
#include "vec.h"

/// Dynamically sized UTF-8 encoded byte string.
typedef struct {
    /// The underlying UTF-8 encoded byte buffer.
    NSTDVec bytes;
} NSTDString;

/// Represents an optional value of type `NSTDString`.
NSTDOptional(NSTDString) NSTDOptionalString;

/// Creates a new instance of `NSTDString`.
///
/// # Parameters:
///
/// - `const NSTDAllocator *allocator` - The memory allocator.
///
/// # Returns
///
/// `NSTDString string` - The new string.
NSTDAPI NSTDString nstd_string_new(const NSTDAllocator *allocator);

/// Creates a new string initialized with the given capacity.
///
/// # Parameters:
///
/// - `const NSTDAllocator *allocator` - The memory allocator.
///
/// - `NSTDUInt cap` - The number of bytes to allocate ahead of time.
///
/// # Returns
///
/// `NSTDString string` - The new string.
NSTDAPI NSTDString nstd_string_new_with_cap(const NSTDAllocator *allocator, NSTDUInt cap);

/// Creates an owned version of an unowned string slice.
///
/// # Parameters:
///
/// - `const NSTDAllocator *allocator` - The memory allocator.
///
/// - `const NSTDStr *str` - The unowned string slice.
///
/// # Returns
///
/// `NSTDOptionalString string` - The new owned version of `str` on success, or an uninitialized
/// "none" variant if allocating fails.
///
/// # Safety
///
/// The caller of this function must ensure that `str`'s data is valid for reads.
NSTDAPI NSTDOptionalString nstd_string_from_str(const NSTDAllocator *allocator, const NSTDStr *str);

/// Creates a new string from owned UTF-8 data.
///
/// # Parameters:
///
/// - `NSTDVec bytes` - The owned UTF-8 encoded buffer to take ownership of.
///
/// # Returns
///
/// `NSTDOptionalString string` - The new UTF-8 encoded string with ownership of `bytes` on success
/// or an uninitialized "none" variant if `bytes` contains invalid UTF-8.
///
/// # Panics
///
/// This operation will panic if `bytes`'s stride is not 1.
NSTDAPI NSTDOptionalString nstd_string_from_bytes(NSTDVec bytes);

/// Creates a deep copy of a string.
///
/// # Parameters:
///
/// - `const NSTDString *string` - The string to create a deep copy of.
///
/// # Returns
///
/// `NSTDOptionalString cloned` - A new deep copy of `string` on success, or an uninitialized
/// "none" variant if allocating fails.
NSTDAPI NSTDOptionalString nstd_string_clone(const NSTDString *string);

/// Returns an immutable reference to a string's allocator.
///
/// # Parameters:
///
/// - `const NSTDString *string` - The string.
///
/// # Returns
///
/// `const NSTDAllocator *allocator` - The string's allocator.
NSTDAPI const NSTDAllocator *nstd_string_allocator(const NSTDString *allocator);

/// Creates a string slice containing the contents of `string`.
///
/// # Parameters:
///
/// - `const NSTDString *string` - The string.
///
/// # Returns
///
/// `NSTDStr str` - The new string slice.
NSTDAPI NSTDStr nstd_string_as_str(const NSTDString *string);

/// Creates a string slice containing the contents of `string`.
///
/// # Parameters:
///
/// - `NSTDString *string` - The string.
///
/// # Returns
///
/// `NSTDStrMut str` - The new string slice.
NSTDAPI NSTDStrMut nstd_string_as_str_mut(NSTDString *string);

/// Returns an immutable byte slice of the string's active data.
///
/// # Parameters:
///
/// - `const NSTDString *string` - The string.
///
/// # Returns
///
/// `NSTDSlice bytes` - The string's active data.
NSTDAPI NSTDSlice nstd_string_as_bytes(const NSTDString *string);

/// Returns a raw pointer to a string's memory.
///
/// # Parameters:
///
/// - `const NSTDString *string` - The string.
///
/// # Returns
///
/// `const NSTDByte *ptr` - A raw pointer to a string's memory.
NSTDAPI const NSTDByte *nstd_string_as_ptr(const NSTDString *string);

/// Returns ownership of an `NSTDString`'s raw data, taking ownership of said string.
///
/// # Parameters:
///
/// - `NSTDString string` - The string.
///
/// # Returns
///
/// `NSTDVec bytes` - The string's raw data.
NSTDAPI NSTDVec nstd_string_into_bytes(NSTDString string);

/// Returns the number of Unicode characters in a string.
///
/// # Parameters:
///
/// - `const NSTDString *string` - The string.
///
/// # Returns
///
/// `NSTDUInt len` - The length of the string.
NSTDAPI NSTDUInt nstd_string_len(const NSTDString *string);

/// Returns the number of bytes a string contains.
///
/// # Parameters:
///
/// - `const NSTDString *string` - The string.
///
/// # Returns
///
/// `NSTDUInt byte_len` - The number of bytes in the string.
NSTDAPI NSTDUInt nstd_string_byte_len(const NSTDString *string);

/// Returns a string's capacity.
///
/// This is the max number of *bytes* the string can contain without reallocating.
///
/// # Parameters:
///
/// - `const NSTDString *string` - The string.
///
/// # Returns
///
/// `NSTDUInt cap` - The string's capacity.
NSTDAPI NSTDUInt nstd_string_cap(const NSTDString *string);

/// Pushes an `NSTDUnichar` onto the end of a string.
///
/// # Parameters:
///
/// - `NSTDString *string` - The string to append the character to.
///
/// - `NSTDUnichar chr` - The Unicode character to append to the string.
///
/// # Returns
///
/// `NSTDAllocError errc` - The allocation operation error code.
NSTDAPI NSTDAllocError nstd_string_push(NSTDString *string, NSTDUnichar chr);

/// Appends a string slice to the end of a string.
///
/// # Parameters:
///
/// - `NSTDString *string` - The string.
///
/// - `const NSTDStr *str` - The string slice to append to the end of `string`.
///
/// # Returns
///
/// `NSTDAllocError errc` - The allocation operation error code.
///
/// # Safety
///
/// This function will cause undefined behavior in the case where `str`'s data is no longer valid.
NSTDAPI NSTDAllocError nstd_string_push_str(NSTDString *string, const NSTDStr *str);

/// Removes the last character from a string and returns it.
///
/// # Parameters:
///
/// - `NSTDString *string` - The string to pop.
///
/// # Returns
///
/// `NSTDOptionalUnichar chr` - The removed character on success.
NSTDAPI NSTDOptionalUnichar nstd_string_pop(NSTDString *string);

/// Sets a string's length to zero.
///
/// # Parameters:
///
/// - `NSTDString *string` - The string to clear.
NSTDAPI void nstd_string_clear(NSTDString *string);

/// Creates a new `NSTDString` from an `NSTDFloat32`.
///
/// # Parameters:
///
/// - `NSTDFloat32 v` - The 32-bit floating-point value.
///
/// # Returns
///
<<<<<<< HEAD
/// `NSTDOptionalString string` - The 32-bit floating-point value as a string.
NSTDAPI NSTDOptionalString nstd_string_from_f32(NSTDFloat32 v);
=======
/// `NSTDString string` - The 32-bit floating-point value as a string.
NSTDAPI NSTDString nstd_string_from_f32(NSTDFloat32 v);
>>>>>>> 5a5d809d

/// Creates a new `NSTDString` from an `NSTDFloat64`.
///
/// # Parameters:
///
/// - `NSTDFloat64 v` - The 64-bit floating-point value.
///
/// # Returns
///
<<<<<<< HEAD
/// `NSTDOptionalString string` - The 64-bit floating-point value as a string.
NSTDAPI NSTDOptionalString nstd_string_from_f64(NSTDFloat64 v);
=======
/// `NSTDString string` - The 64-bit floating-point value as a string.
NSTDAPI NSTDString nstd_string_from_f64(NSTDFloat64 v);
>>>>>>> 5a5d809d

/// Creates a new `NSTDString` from an `NSTDInt`.
///
/// # Parameters:
///
/// - `NSTDInt v` - The arch-bit signed integer value.
///
/// # Returns
///
<<<<<<< HEAD
/// `NSTDOptionalString string` - The arch-bit signed integer value as a string.
NSTDAPI NSTDOptionalString nstd_string_from_int(NSTDInt v);
=======
/// `NSTDString string` - The arch-bit signed integer value as a string.
NSTDAPI NSTDString nstd_string_from_int(NSTDInt v);
>>>>>>> 5a5d809d

/// Creates a new `NSTDString` from an `NSTDUInt`.
///
/// # Parameters:
///
/// - `NSTDUInt v` - The arch-bit unsigned integer value.
///
/// # Returns
///
<<<<<<< HEAD
/// `NSTDOptionalString string` - The arch-bit unsigned integer value as a string.
NSTDAPI NSTDOptionalString nstd_string_from_uint(NSTDUInt v);
=======
/// `NSTDString string` - The arch-bit unsigned integer value as a string.
NSTDAPI NSTDString nstd_string_from_uint(NSTDUInt v);
>>>>>>> 5a5d809d

/// Creates a new `NSTDString` from an `NSTDInt8`.
///
/// # Parameters:
///
/// - `NSTDInt8 v` - The 8-bit signed integer value.
///
/// # Returns
///
<<<<<<< HEAD
/// `NSTDOptionalString string` - The 8-bit signed integer value as a string.
NSTDAPI NSTDOptionalString nstd_string_from_i8(NSTDInt8 v);
=======
/// `NSTDString string` - The 8-bit signed integer value as a string.
NSTDAPI NSTDString nstd_string_from_i8(NSTDInt8 v);
>>>>>>> 5a5d809d

/// Creates a new `NSTDString` from an `NSTDUInt8`.
///
/// # Parameters:
///
/// - `NSTDUInt8 v` - The 8-bit unsigned integer value.
///
/// # Returns
///
<<<<<<< HEAD
/// `NSTDOptionalString string` - The 8-bit unsigned integer value as a string.
NSTDAPI NSTDOptionalString nstd_string_from_u8(NSTDUInt8 v);
=======
/// `NSTDString string` - The 8-bit unsigned integer value as a string.
NSTDAPI NSTDString nstd_string_from_u8(NSTDUInt8 v);
>>>>>>> 5a5d809d

/// Creates a new `NSTDString` from an `NSTDInt16`.
///
/// # Parameters:
///
/// - `NSTDInt16 v` - The 16-bit signed integer value.
///
/// # Returns
///
<<<<<<< HEAD
/// `NSTDOptionalString string` - The 16-bit signed integer value as a string.
NSTDAPI NSTDOptionalString nstd_string_from_i16(NSTDInt16 v);
=======
/// `NSTDString string` - The 16-bit signed integer value as a string.
NSTDAPI NSTDString nstd_string_from_i16(NSTDInt16 v);
>>>>>>> 5a5d809d

/// Creates a new `NSTDString` from an `NSTDUInt16`.
///
/// # Parameters:
///
/// - `NSTDUInt16 v` - The 16-bit unsigned integer value.
///
/// # Returns
///
<<<<<<< HEAD
/// `NSTDOptionalString string` - The 16-bit unsigned integer value as a string.
NSTDAPI NSTDOptionalString nstd_string_from_u16(NSTDUInt16 v);
=======
/// `NSTDString string` - The 16-bit unsigned integer value as a string.
NSTDAPI NSTDString nstd_string_from_u16(NSTDUInt16 v);
>>>>>>> 5a5d809d

/// Creates a new `NSTDString` from an `NSTDInt32`.
///
/// # Parameters:
///
/// - `NSTDInt32 v` - The 32-bit signed integer value.
///
/// # Returns
///
<<<<<<< HEAD
/// `NSTDOptionalString string` - The 32-bit signed integer value as a string.
NSTDAPI NSTDOptionalString nstd_string_from_i32(NSTDInt32 v);
=======
/// `NSTDString string` - The 32-bit signed integer value as a string.
NSTDAPI NSTDString nstd_string_from_i32(NSTDInt32 v);
>>>>>>> 5a5d809d

/// Creates a new `NSTDString` from an `NSTDUInt32`.
///
/// # Parameters:
///
/// - `NSTDUInt32 v` - The 32-bit unsigned integer value.
///
/// # Returns
///
<<<<<<< HEAD
/// `NSTDOptionalString string` - The 32-bit unsigned integer value as a string.
NSTDAPI NSTDOptionalString nstd_string_from_u32(NSTDUInt32 v);
=======
/// `NSTDString string` - The 32-bit unsigned integer value as a string.
NSTDAPI NSTDString nstd_string_from_u32(NSTDUInt32 v);
>>>>>>> 5a5d809d

/// Creates a new `NSTDString` from an `NSTDInt64`.
///
/// # Parameters:
///
/// - `NSTDInt64 v` - The 64-bit signed integer value.
///
/// # Returns
///
<<<<<<< HEAD
/// `NSTDOptionalString string` - The 64-bit signed integer value as a string.
NSTDAPI NSTDOptionalString nstd_string_from_i64(NSTDInt64 v);
=======
/// `NSTDString string` - The 64-bit signed integer value as a string.
NSTDAPI NSTDString nstd_string_from_i64(NSTDInt64 v);
>>>>>>> 5a5d809d

/// Creates a new `NSTDString` from an `NSTDUInt64`.
///
/// # Parameters:
///
/// - `NSTDUInt64 v` - The 64-bit unsigned integer value.
///
/// # Returns
///
<<<<<<< HEAD
/// `NSTDOptionalString string` - The 64-bit unsigned integer value as a string.
NSTDAPI NSTDOptionalString nstd_string_from_u64(NSTDUInt64 v);
=======
/// `NSTDString string` - The 64-bit unsigned integer value as a string.
NSTDAPI NSTDString nstd_string_from_u64(NSTDUInt64 v);
>>>>>>> 5a5d809d

/// Frees an instance of `NSTDString`.
///
/// # Parameters:
///
/// - `NSTDString string` - The string to free.
NSTDAPI void nstd_string_free(NSTDString string);

#endif<|MERGE_RESOLUTION|>--- conflicted
+++ resolved
@@ -245,13 +245,8 @@
 ///
 /// # Returns
 ///
-<<<<<<< HEAD
-/// `NSTDOptionalString string` - The 32-bit floating-point value as a string.
-NSTDAPI NSTDOptionalString nstd_string_from_f32(NSTDFloat32 v);
-=======
 /// `NSTDString string` - The 32-bit floating-point value as a string.
 NSTDAPI NSTDString nstd_string_from_f32(NSTDFloat32 v);
->>>>>>> 5a5d809d
 
 /// Creates a new `NSTDString` from an `NSTDFloat64`.
 ///
@@ -261,13 +256,8 @@
 ///
 /// # Returns
 ///
-<<<<<<< HEAD
-/// `NSTDOptionalString string` - The 64-bit floating-point value as a string.
-NSTDAPI NSTDOptionalString nstd_string_from_f64(NSTDFloat64 v);
-=======
 /// `NSTDString string` - The 64-bit floating-point value as a string.
 NSTDAPI NSTDString nstd_string_from_f64(NSTDFloat64 v);
->>>>>>> 5a5d809d
 
 /// Creates a new `NSTDString` from an `NSTDInt`.
 ///
@@ -277,13 +267,8 @@
 ///
 /// # Returns
 ///
-<<<<<<< HEAD
-/// `NSTDOptionalString string` - The arch-bit signed integer value as a string.
-NSTDAPI NSTDOptionalString nstd_string_from_int(NSTDInt v);
-=======
 /// `NSTDString string` - The arch-bit signed integer value as a string.
 NSTDAPI NSTDString nstd_string_from_int(NSTDInt v);
->>>>>>> 5a5d809d
 
 /// Creates a new `NSTDString` from an `NSTDUInt`.
 ///
@@ -293,13 +278,8 @@
 ///
 /// # Returns
 ///
-<<<<<<< HEAD
-/// `NSTDOptionalString string` - The arch-bit unsigned integer value as a string.
-NSTDAPI NSTDOptionalString nstd_string_from_uint(NSTDUInt v);
-=======
 /// `NSTDString string` - The arch-bit unsigned integer value as a string.
 NSTDAPI NSTDString nstd_string_from_uint(NSTDUInt v);
->>>>>>> 5a5d809d
 
 /// Creates a new `NSTDString` from an `NSTDInt8`.
 ///
@@ -309,13 +289,8 @@
 ///
 /// # Returns
 ///
-<<<<<<< HEAD
-/// `NSTDOptionalString string` - The 8-bit signed integer value as a string.
-NSTDAPI NSTDOptionalString nstd_string_from_i8(NSTDInt8 v);
-=======
 /// `NSTDString string` - The 8-bit signed integer value as a string.
 NSTDAPI NSTDString nstd_string_from_i8(NSTDInt8 v);
->>>>>>> 5a5d809d
 
 /// Creates a new `NSTDString` from an `NSTDUInt8`.
 ///
@@ -325,13 +300,8 @@
 ///
 /// # Returns
 ///
-<<<<<<< HEAD
-/// `NSTDOptionalString string` - The 8-bit unsigned integer value as a string.
-NSTDAPI NSTDOptionalString nstd_string_from_u8(NSTDUInt8 v);
-=======
 /// `NSTDString string` - The 8-bit unsigned integer value as a string.
 NSTDAPI NSTDString nstd_string_from_u8(NSTDUInt8 v);
->>>>>>> 5a5d809d
 
 /// Creates a new `NSTDString` from an `NSTDInt16`.
 ///
@@ -341,13 +311,8 @@
 ///
 /// # Returns
 ///
-<<<<<<< HEAD
-/// `NSTDOptionalString string` - The 16-bit signed integer value as a string.
-NSTDAPI NSTDOptionalString nstd_string_from_i16(NSTDInt16 v);
-=======
 /// `NSTDString string` - The 16-bit signed integer value as a string.
 NSTDAPI NSTDString nstd_string_from_i16(NSTDInt16 v);
->>>>>>> 5a5d809d
 
 /// Creates a new `NSTDString` from an `NSTDUInt16`.
 ///
@@ -357,13 +322,8 @@
 ///
 /// # Returns
 ///
-<<<<<<< HEAD
-/// `NSTDOptionalString string` - The 16-bit unsigned integer value as a string.
-NSTDAPI NSTDOptionalString nstd_string_from_u16(NSTDUInt16 v);
-=======
 /// `NSTDString string` - The 16-bit unsigned integer value as a string.
 NSTDAPI NSTDString nstd_string_from_u16(NSTDUInt16 v);
->>>>>>> 5a5d809d
 
 /// Creates a new `NSTDString` from an `NSTDInt32`.
 ///
@@ -373,13 +333,8 @@
 ///
 /// # Returns
 ///
-<<<<<<< HEAD
-/// `NSTDOptionalString string` - The 32-bit signed integer value as a string.
-NSTDAPI NSTDOptionalString nstd_string_from_i32(NSTDInt32 v);
-=======
 /// `NSTDString string` - The 32-bit signed integer value as a string.
 NSTDAPI NSTDString nstd_string_from_i32(NSTDInt32 v);
->>>>>>> 5a5d809d
 
 /// Creates a new `NSTDString` from an `NSTDUInt32`.
 ///
@@ -389,13 +344,8 @@
 ///
 /// # Returns
 ///
-<<<<<<< HEAD
-/// `NSTDOptionalString string` - The 32-bit unsigned integer value as a string.
-NSTDAPI NSTDOptionalString nstd_string_from_u32(NSTDUInt32 v);
-=======
 /// `NSTDString string` - The 32-bit unsigned integer value as a string.
 NSTDAPI NSTDString nstd_string_from_u32(NSTDUInt32 v);
->>>>>>> 5a5d809d
 
 /// Creates a new `NSTDString` from an `NSTDInt64`.
 ///
@@ -405,13 +355,8 @@
 ///
 /// # Returns
 ///
-<<<<<<< HEAD
-/// `NSTDOptionalString string` - The 64-bit signed integer value as a string.
-NSTDAPI NSTDOptionalString nstd_string_from_i64(NSTDInt64 v);
-=======
 /// `NSTDString string` - The 64-bit signed integer value as a string.
 NSTDAPI NSTDString nstd_string_from_i64(NSTDInt64 v);
->>>>>>> 5a5d809d
 
 /// Creates a new `NSTDString` from an `NSTDUInt64`.
 ///
@@ -421,13 +366,8 @@
 ///
 /// # Returns
 ///
-<<<<<<< HEAD
-/// `NSTDOptionalString string` - The 64-bit unsigned integer value as a string.
-NSTDAPI NSTDOptionalString nstd_string_from_u64(NSTDUInt64 v);
-=======
 /// `NSTDString string` - The 64-bit unsigned integer value as a string.
 NSTDAPI NSTDString nstd_string_from_u64(NSTDUInt64 v);
->>>>>>> 5a5d809d
 
 /// Frees an instance of `NSTDString`.
 ///
