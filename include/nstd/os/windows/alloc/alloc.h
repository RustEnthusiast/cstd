--- conflicted
+++ resolved
@@ -1,8 +1,6 @@
 #ifndef NSTD_OS_WINDOWS_ALLOC_ALLOC_H
 #define NSTD_OS_WINDOWS_ALLOC_ALLOC_H
 #include "../../../nstd.h"
-<<<<<<< HEAD
-=======
 
 /// Describes an error returned from allocation functions for Windows.
 typedef enum {
@@ -17,7 +15,6 @@
     /// A heap is invalid.
     NSTD_WINDOWS_ALLOC_ERROR_INVALID_HEAP
 } NSTDWindowsAllocError;
->>>>>>> ac234355
 
 /// Allocates a new block of memory on the current process' heap.
 ///
