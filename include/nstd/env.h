#ifndef NSTD_ENV_H
#define NSTD_ENV_H
#include "core/str.h"
#include "io/io.h"
#include "nstd.h"
#include "string.h"
#include "vec.h"

/// Returns a complete path to the process's current working directory.
///
/// Any non-Unicode sequences are replaced with the Unicode replacement character.
///
/// # Returns
///
/// `NSTDIOStringResult working_dir` - A path to the current working directory on success, or the
/// I/O operation error code on failure.
NSTDAPI NSTDIOStringResult nstd_env_current_dir(void);

/// Returns a complete path to the process executable.
///
/// Any non-Unicode sequences are replaced with the Unicode replacement character.
///
/// # Note
///
/// Please see Rust's documentation for information about the security of this function
/// <https://doc.rust-lang.org/std/env/fn.current_exe.html>.
///
/// # Returns
///
/// `NSTDIOStringResult exe` - A complete path to process executable on success, or the I/O
/// operation error code on failure.
NSTDAPI NSTDIOStringResult nstd_env_current_exe(void);

/// Returns a complete path to a temporary directory.
///
/// Any non-Unicode sequences are replaced with the Unicode replacement character.
///
/// # Returns
///
<<<<<<< HEAD
/// `NSTDOptionalString temp` - A path to the temporary directory.
NSTDAPI NSTDOptionalString nstd_env_temp_dir(void);
=======
/// `NSTDString temp` - A path to the temporary directory.
NSTDAPI NSTDString nstd_env_temp_dir(void);
>>>>>>> 5a5d809d

/// Sets the current working directory for the process.
///
/// # Parameters:
///
/// - `const NSTDStr *path` - The directory to set as the process working directory.
///
/// # Returns
///
/// `NSTDIOError errc` - The I/O operation error code.
///
/// # Safety
///
/// The user of this function must ensure that `path` is valid for reads.
NSTDAPI NSTDIOError nstd_env_set_current_dir(const NSTDStr *path);

/// Retrieves a variable from the process environment.
///
/// # Parameters:
///
/// - `const NSTDStr *key` - The variable's key.
///
/// # Returns
///
/// `NSTDIOStringResult var` - The value of the environment variable, or the I/O operation error
/// code on failure. This will return as `NSTD_IO_ERROR_NOT_FOUND` if they variable cannot be found,
/// and `NSTD_IO_ERROR_INVALID_DATA` if the variable isn't valid Unicode.
///
/// # Safety
///
/// The user of this function must ensure that `key` is valid for reads.
NSTDAPI NSTDIOStringResult nstd_env_var(const NSTDStr *key);

/// Sets an environment variable for the current process.
///
/// # Parameters:
///
/// - `const NSTDStr *key` - The environment variable's identification key.
///
/// - `const NSTDStr *value` - The environment variable's value.
///
/// # Panics
///
/// This operation will panic in the following situations:
///
/// - `key` is empty or contains either of the following ASCII characters: `'='` or `'\0'`.
///
/// - `value` contains the ASCII null character `'\0'`.
///
/// # Safety
///
/// The user of this function must ensure that both `key` and `value` are valid for reads.
NSTDAPI void nstd_env_set_var(const NSTDStr *key, const NSTDStr *value);

/// Removes an environment variable from the current process.
///
/// # Parameters:
///
/// - `const NSTDStr *key` - The environment variable's identification key.
///
/// # Panics
///
/// This operation will panic in the following situations:
///
/// - `key` is empty or contains either of the following ASCII characters: `'='` or `'\0'`.
///
/// - The environment variable's value contains the ASCII null character `'\0'`.
///
/// # Safety
///
/// The user of this function must ensure that `key` is valid for reads.
NSTDAPI void nstd_env_remove_var(const NSTDStr *key);

/// Returns an `NSTDVec` of `NSTDString`s that each represent an argument received at program start.
///
/// # Returns
///
/// `NSTDVec args` - The `NSTDString` arguments that the program was started with.
///
/// # Panics
///
/// This operation will panic if any program arguments contain invalid Unicode.
NSTDAPI NSTDVec nstd_env_args(void);

/// Returns an `NSTDVec` of `NSTDString[2]` which each represent an environment variable from the
/// current process.
///
/// # Returns
///
/// `NSTDVec vars` - A list of the process environment variables.
///
/// # Panics
///
/// This operation will panic if any environment variables contain invalid Unicode.
NSTDAPI NSTDVec nstd_env_vars(void);

#endif<|MERGE_RESOLUTION|>--- conflicted
+++ resolved
@@ -37,13 +37,8 @@
 ///
 /// # Returns
 ///
-<<<<<<< HEAD
-/// `NSTDOptionalString temp` - A path to the temporary directory.
-NSTDAPI NSTDOptionalString nstd_env_temp_dir(void);
-=======
 /// `NSTDString temp` - A path to the temporary directory.
 NSTDAPI NSTDString nstd_env_temp_dir(void);
->>>>>>> 5a5d809d
 
 /// Sets the current working directory for the process.
 ///
