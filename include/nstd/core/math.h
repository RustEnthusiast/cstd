--- conflicted
+++ resolved
@@ -594,8 +594,6 @@
 /// This operation will panic if `y` is 0.
 NSTDAPI NSTDUInt64 nstd_core_math_div_ceil_u64(NSTDUInt64 x, NSTDUInt64 y);
 
-<<<<<<< HEAD
-=======
 /// Divides two numbers and rounds the result down to the next integer.
 ///
 /// # Parameters:
@@ -757,5 +755,4 @@
 /// This operation will panic if `y` is 0.
 NSTDAPI NSTDUInt64 nstd_core_math_div_floor_u64(NSTDUInt64 x, NSTDUInt64 y);
 
->>>>>>> 179f6625
 #endif