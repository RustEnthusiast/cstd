#ifndef NSTD_CORE_STR_H
#define NSTD_CORE_STR_H
#include "../nstd.h"
#include "cstr.h"
#include "def.h"
#include "range.h"
#include "slice.h"

/// An immutable unowned view into a UTF-8 encoded byte string.
typedef struct {
    /// A raw pointer to the string's data.
    const NSTDByte *ptr;
    /// The number of bytes in the string.
    NSTDUInt len;
} NSTDStr;

/// Creates a new instance of an `NSTDStr` from a C string slice.
///
/// # Parameters:
///
/// - `const NSTDCStr *cstr` - The C string slice to wrap.
///
/// # Returns
///
/// `NSTDStr str` - The new `NSTDStr` instance.
///
/// # Panics
///
/// This function will panic in the following situations:
///
/// - `cstr`'s data is not valid UTF-8.
///
/// - `cstr`'s length is greater than `NSTDInt`'s max value.
///
/// # Safety
///
/// `cstr`'s data must be valid for reads of at least `cstr.len` consecutive bytes.
NSTDAPI NSTDStr nstd_core_str_from_cstr(const NSTDCStr *cstr);

/// Creates a new instance of an `NSTDStr` from a C string slice.
///
/// # Parameters:
///
/// - `const NSTDCStr *cstr` - The C string slice to wrap.
///
/// # Returns
///
/// `NSTDStr str` - The new `NSTDStr` instance.
///
/// # Safety
///
/// This function does not check to ensure that `cstr` is valid UTF-8. `cstr`'s data must remain
/// valid while the returned string slice is in use.
NSTDAPI NSTDStr nstd_core_str_from_cstr_unchecked(const NSTDCStr *cstr);

/// Creates a new `NSTDStr` from a raw C string.
///
/// # Parameters:
///
/// - `const NSTDChar *cstr` - The raw C string to wrap.
///
/// # Returns
///
/// `NSTDStr str` - The new string slice.
///
/// # Panics
///
/// This function will panic in the following situations:
///
/// - `cstr`'s data is not valid UTF-8.
///
/// - `cstr`'s length is greater than `NSTDInt`'s max value.
///
/// # Safety
///
/// This function makes access to raw pointer data, which can cause undefined behavior in the event
/// that `cstr`'s data is invalid.
NSTDAPI NSTDStr nstd_core_str_from_raw_cstr(const NSTDChar *cstr);

/// Creates a new `NSTDStr` from a raw C string, including the null byte.
///
/// # Parameters:
///
/// - `const NSTDChar *cstr` - The raw C string to wrap.
///
/// # Returns
///
/// `NSTDStr str` - The new string slice.
///
/// # Panics
///
/// This function will panic in the following situations:
///
/// - `cstr`'s data is not valid UTF-8.
///
/// - `cstr`'s length is greater than `NSTDInt`'s max value.
///
/// # Safety
///
/// This function makes access to raw pointer data, which can cause undefined behavior in the event
/// that `cstr`'s data is invalid.
NSTDAPI NSTDStr nstd_core_str_from_raw_cstr_with_null(const NSTDChar *cstr);

/// Creates a string slice from raw bytes.
///
/// # Parameters:
///
/// - `const NSTDSlice *bytes` - The UTF-8 encoded byte slice.
///
/// # Returns
///
/// `NSTDStr str` - The new string slice.
///
/// # Panics
///
/// This operation will panic in the following situations:
///
/// - `bytes`'s stride is not 1.
///
/// - `bytes`'s length is greater than `NSTDInt`'s max value.
///
/// - `bytes` is not valid UTF-8.
///
/// # Safety
///
/// - `bytes` must remain valid while the returned string slice is in use.
///
/// - `bytes`'s data must be valid for reads of at least `bytes.len` consecutive bytes.
NSTDAPI NSTDStr nstd_core_str_from_bytes(const NSTDSlice *bytes);

/// Creates a string slice from raw bytes, without checking for UTF-8.
///
/// # Parameters:
///
/// - `const NSTDSlice *bytes` - The UTF-8 encoded byte slice.
///
/// # Returns
///
/// `NSTDStr str` - The new string slice.
///
/// # Panics
///
/// This operation will panic if `bytes`'s stride is not 1.
///
/// # Safety
///
/// - This function does not check to ensure that `bytes` are valid UTF-8.
///
/// - `bytes` must remain valid while the returned string slice is in use.
///
/// - `bytes`'s data must be valid for reads of at least `bytes.len` consecutive bytes.
NSTDAPI NSTDStr nstd_core_str_from_bytes_unchecked(const NSTDSlice *bytes);

/// Returns an immutable byte slice over `str`'s data.
///
/// # Parameters:
///
/// - `const NSTDStr *str` - The string slice.
///
/// # Returns
///
/// `NSTDSlice bytes` - An immutable byte slice over `str`'s data.
NSTDAPI NSTDSlice nstd_core_str_as_bytes(const NSTDStr *str);

/// Returns a raw pointer to a string slice's memory.
///
/// # Parameters:
///
/// - `const NSTDStr *str` - The string slice.
///
/// # Returns
///
/// `const NSTDByte *ptr` - A raw pointer to a string slice's memory.
NSTDAPI const NSTDByte *nstd_core_str_as_ptr(const NSTDStr *str);

/// Returns the number of Unicode characters in a string slice.
///
/// # Parameters:
///
/// - `const NSTDStr *str` - The string slice.
///
/// # Returns
///
/// `NSTDUInt len` - The length of the string slice.
///
/// # Panics
///
<<<<<<< HEAD
/// This operation may panic in the event that `str`'s calculated length is greater than the
/// highest number representable by `NSTDUInt`.
=======
/// This operation may panic in the event that `str`'s length is greater than `NSTDInt`'s max
/// value.
>>>>>>> ac234355
///
/// # Safety
///
/// This operation can cause undefined behavior in the event that `str`'s data is invalid.
NSTDAPI NSTDUInt nstd_core_str_len(const NSTDStr *str);

/// Returns the number of bytes a string slice contains.
///
/// # Parameters:
///
/// - `const NSTDStr *str` - The string slice.
///
/// # Returns
///
/// `NSTDUInt byte_len` - The number of bytes in the string slice.
NSTDAPI NSTDUInt nstd_core_str_byte_len(const NSTDStr *str);

/// Gets the `NSTDUnichar` at index `pos` in `str`.
///
/// # Note
///
/// `pos` does not refer to the byte index of the character, but the `NSTDUnichar` index instead.
///
/// # Parameters:
///
/// - `const NSTDStr *str` - The string slice to index.
///
/// - `NSTDUInt pos` - The index of the character to get.
///
/// # Returns
///
/// `NSTDUnichar chr` - The character at index `pos`, or the Unicode replacement character on
/// error.
///
/// # Panics
///
/// This operation may panic in the event that `str`'s length is greater than `NSTDInt`'s max
/// value.
///
/// # Safety
///
/// This operation can cause undefined behavior in the event that `str`'s data is invalid.
NSTDAPI NSTDUnichar nstd_core_str_get_char(const NSTDStr *str, NSTDUInt pos);

/// Creates a substring of an existing string slice.
///
/// # Parameters:
///
/// - `const NSTDStr *str` - The string slice to create the new substring from.
///
/// - `NSTDURange range` - The bounds of the new substring (indexed by bytes).
///
/// # Returns
///
/// `NSTDStr substr` - The new substring.
///
/// # Panics
///
/// This operation can panic under the following circumstances:
///
/// - `range.start` is greater than `NSTDInt`'s max value.
///
/// - `range.start` is greater than `range.end`.
///
/// - `range.end` is greater than `str.len`.
///
/// - `range.end` - `range.start` is greater than `NSTDInt`'s max value.
///
/// - The substring bytes are not valid UTF-8.
///
/// # Safety
///
/// `str`'s data must be valid for reads of at least `str.len` consecutive bytes.
NSTDAPI NSTDStr nstd_core_str_substr(const NSTDStr *str, NSTDURange range);

/// Attempts to parse a string slice as an `NSTDFloat32`.
///
/// # Parameters:
///
/// - `const NSTDStr *str` - The string slice.
///
/// - `NSTDErrorCode *errc` - Set to nonzero on error.
///
/// # Returns
///
/// `NSTDFloat32 v` - The parsed 32-bit floating-point value.
///
/// # Panics
///
/// This operation may panic in the event that `str`'s length is greater than `NSTDInt`'s
/// max value.
///
/// # Safety
///
/// This operation can cause undefined behavior in the event that `str`'s data is invalid.
NSTDAPI NSTDFloat32 nstd_core_str_to_f32(const NSTDStr *str, NSTDErrorCode *errc);
/// Attempts to parse a string slice as an `NSTDFloat64`.
///
/// # Parameters:
///
/// - `const NSTDStr *str` - The string slice.
///
/// - `NSTDErrorCode *errc` - Set to nonzero on error.
///
/// # Returns
///
/// `NSTDFloat64 v` - The parsed 64-bit floating-point value.
///
/// # Panics
///
/// This operation may panic in the event that `str`'s length is greater than `NSTDInt`'s
/// max value.
///
/// # Safety
///
/// This operation can cause undefined behavior in the event that `str`'s data is invalid.
NSTDAPI NSTDFloat64 nstd_core_str_to_f64(const NSTDStr *str, NSTDErrorCode *errc);
/// Attempts to parse a string slice as an `NSTDInt`.
///
/// # Parameters:
///
/// - `const NSTDStr *str` - The string slice.
///
/// - `NSTDErrorCode *errc` - Set to nonzero on error.
///
/// # Returns
///
/// `NSTDInt v` - The parsed arch-bit signed integral value.
///
/// # Panics
///
/// This operation may panic in the event that `str`'s length is greater than `NSTDInt`'s
/// max value.
///
/// # Safety
///
/// This operation can cause undefined behavior in the event that `str`'s data is invalid.
NSTDAPI NSTDInt nstd_core_str_to_int(const NSTDStr *str, NSTDErrorCode *errc);
/// Attempts to parse a string slice as an `NSTDUInt`.
///
/// # Parameters:
///
/// - `const NSTDStr *str` - The string slice.
///
/// - `NSTDErrorCode *errc` - Set to nonzero on error.
///
/// # Returns
///
/// `NSTDUInt v` - The parsed arch-bit unsigned integral value.
///
/// # Panics
///
/// This operation may panic in the event that `str`'s length is greater than `NSTDInt`'s
/// max value.
///
/// # Safety
///
/// This operation can cause undefined behavior in the event that `str`'s data is invalid.
NSTDAPI NSTDUInt nstd_core_str_to_uint(const NSTDStr *str, NSTDErrorCode *errc);
/// Attempts to parse a string slice as an `NSTDInt8`.
///
/// # Parameters:
///
/// - `const NSTDStr *str` - The string slice.
///
/// - `NSTDErrorCode *errc` - Set to nonzero on error.
///
/// # Returns
///
/// `NSTDInt8 v` - The parsed 8-bit signed integral value.
///
/// # Panics
///
/// This operation may panic in the event that `str`'s length is greater than `NSTDInt`'s
/// max value.
///
/// # Safety
///
/// This operation can cause undefined behavior in the event that `str`'s data is invalid.
NSTDAPI NSTDInt8 nstd_core_str_to_i8(const NSTDStr *str, NSTDErrorCode *errc);
/// Attempts to parse a string slice as an `NSTDUInt8`.
///
/// # Parameters:
///
/// - `const NSTDStr *str` - The string slice.
///
/// - `NSTDErrorCode *errc` - Set to nonzero on error.
///
/// # Returns
///
/// `NSTDUInt8 v` - The parsed 8-bit unsigned integral value.
///
/// # Panics
///
/// This operation may panic in the event that `str`'s length is greater than `NSTDInt`'s
/// max value.
///
/// # Safety
///
/// This operation can cause undefined behavior in the event that `str`'s data is invalid.
NSTDAPI NSTDUInt8 nstd_core_str_to_u8(const NSTDStr *str, NSTDErrorCode *errc);
/// Attempts to parse a string slice as an `NSTDInt16`.
///
/// # Parameters:
///
/// - `const NSTDStr *str` - The string slice.
///
/// - `NSTDErrorCode *errc` - Set to nonzero on error.
///
/// # Returns
///
/// `NSTDInt16 v` - The parsed 16-bit signed integral value.
///
/// # Panics
///
/// This operation may panic in the event that `str`'s length is greater than `NSTDInt`'s
/// max value.
///
/// # Safety
///
/// This operation can cause undefined behavior in the event that `str`'s data is invalid.
NSTDAPI NSTDInt16 nstd_core_str_to_i16(const NSTDStr *str, NSTDErrorCode *errc);
/// Attempts to parse a string slice as an `NSTDUInt16`.
///
/// # Parameters:
///
/// - `const NSTDStr *str` - The string slice.
///
/// - `NSTDErrorCode *errc` - Set to nonzero on error.
///
/// # Returns
///
/// `NSTDUInt16 v` - The parsed 16-bit unsigned integral value.
///
/// # Panics
///
/// This operation may panic in the event that `str`'s length is greater than `NSTDInt`'s
/// max value.
///
/// # Safety
///
/// This operation can cause undefined behavior in the event that `str`'s data is invalid.
NSTDAPI NSTDUInt16 nstd_core_str_to_u16(const NSTDStr *str, NSTDErrorCode *errc);
/// Attempts to parse a string slice as an `NSTDInt32`.
///
/// # Parameters:
///
/// - `const NSTDStr *str` - The string slice.
///
/// - `NSTDErrorCode *errc` - Set to nonzero on error.
///
/// # Returns
///
/// `NSTDInt32 v` - The parsed 32-bit signed integral value.
///
/// # Panics
///
/// This operation may panic in the event that `str`'s length is greater than `NSTDInt`'s
/// max value.
///
/// # Safety
///
/// This operation can cause undefined behavior in the event that `str`'s data is invalid.
NSTDAPI NSTDInt32 nstd_core_str_to_i32(const NSTDStr *str, NSTDErrorCode *errc);
/// Attempts to parse a string slice as an `NSTDUInt32`.
///
/// # Parameters:
///
/// - `const NSTDStr *str` - The string slice.
///
/// - `NSTDErrorCode *errc` - Set to nonzero on error.
///
/// # Returns
///
/// `NSTDUInt32 v` - The parsed 32-bit unsigned integral value.
///
/// # Panics
///
/// This operation may panic in the event that `str`'s length is greater than `NSTDInt`'s
/// max value.
///
/// # Safety
///
/// This operation can cause undefined behavior in the event that `str`'s data is invalid.
NSTDAPI NSTDUInt32 nstd_core_str_to_u32(const NSTDStr *str, NSTDErrorCode *errc);
/// Attempts to parse a string slice as an `NSTDInt64`.
///
/// # Parameters:
///
/// - `const NSTDStr *str` - The string slice.
///
/// - `NSTDErrorCode *errc` - Set to nonzero on error.
///
/// # Returns
///
/// `NSTDInt64 v` - The parsed 64-bit signed integral value.
///
/// # Panics
///
/// This operation may panic in the event that `str`'s length is greater than `NSTDInt`'s
/// max value.
///
/// # Safety
///
/// This operation can cause undefined behavior in the event that `str`'s data is invalid.
NSTDAPI NSTDInt64 nstd_core_str_to_i64(const NSTDStr *str, NSTDErrorCode *errc);
/// Attempts to parse a string slice as an `NSTDUInt64`.
///
/// # Parameters:
///
/// - `const NSTDStr *str` - The string slice.
///
/// - `NSTDErrorCode *errc` - Set to nonzero on error.
///
/// # Returns
///
/// `NSTDUInt64 v` - The parsed 64-bit unsigned integral value.
///
/// # Panics
///
/// This operation may panic in the event that `str`'s length is greater than `NSTDInt`'s
/// max value.
///
/// # Safety
///
/// This operation can cause undefined behavior in the event that `str`'s data is invalid.
NSTDAPI NSTDUInt64 nstd_core_str_to_u64(const NSTDStr *str, NSTDErrorCode *errc);

/// An unowned view into a UTF-8 encoded byte string.
typedef struct {
    /// A raw pointer to the string's data.
    NSTDByte *ptr;
    /// The number of bytes in the string.
    NSTDUInt len;
} NSTDStrMut;

/// Creates a new instance of an `NSTDStrMut` from a C string slice.
///
/// # Parameters:
///
/// - `NSTDCStrMut *cstr` - The C string slice to wrap.
///
/// # Returns
///
/// `NSTDStrMut str` - The new `NSTDStrMut` instance.
///
/// # Panics
///
/// This function will panic in the following situations:
///
/// - `cstr`'s data is not valid UTF-8.
///
/// - `cstr`'s length is greater than `NSTDInt`'s max value.
///
/// # Safety
///
/// `cstr`'s data must be valid for reads of at least `cstr.len` consecutive bytes.
NSTDAPI NSTDStrMut nstd_core_str_mut_from_cstr(NSTDCStrMut *cstr);

/// Creates a new instance of an `NSTDStrMut` from a C string slice.
///
/// # Parameters:
///
/// - `NSTDCStrMut *cstr` - The C string slice to wrap.
///
/// # Returns
///
/// `NSTDStrMut str` - The new `NSTDStrMut` instance.
///
/// # Safety
///
/// This function does not check to ensure that `cstr` is valid UTF-8. `cstr`'s data must remain
/// valid while the returned string slice is in use.
NSTDAPI NSTDStrMut nstd_core_str_mut_from_cstr_unchecked(NSTDCStrMut *cstr);

/// Creates a new `NSTDStrMut` from a raw C string.
///
/// # Parameters:
///
/// - `NSTDChar *cstr` - The raw C string to wrap.
///
/// # Returns
///
/// `NSTDStrMut str` - The new string slice.
///
/// # Panics
///
/// This function will panic in the following situations:
///
/// - `cstr`'s data is not valid UTF-8.
///
/// - `cstr`'s length is greater than `NSTDInt`'s max value.
///
/// # Safety
///
/// This function makes access to raw pointer data, which can cause undefined behavior in the event
/// that `cstr`'s data is invalid.
NSTDAPI NSTDStrMut nstd_core_str_mut_from_raw_cstr(NSTDChar *cstr);

/// Creates a new `NSTDStrMut` from a raw C string, including the null byte.
///
/// # Parameters:
///
/// - `NSTDChar *cstr` - The raw C string to wrap.
///
/// # Returns
///
/// `NSTDStrMut str` - The new string slice.
///
/// # Panics
///
/// This function will panic in the following situations:
///
/// - `cstr`'s data is not valid UTF-8.
///
/// - `cstr`'s length is greater than `NSTDInt`'s max value.
///
/// # Safety
///
/// This function makes access to raw pointer data, which can cause undefined behavior in the event
/// that `cstr`'s data is invalid.
NSTDAPI NSTDStrMut nstd_core_str_mut_from_raw_cstr_with_null(NSTDChar *cstr);

/// Creates a string slice from raw bytes.
///
/// # Parameters:
///
/// - `NSTDSliceMut *bytes` - The UTF-8 encoded byte slice.
///
/// # Returns
///
/// `NSTDStrMut str` - The new string slice.
///
/// # Panics
///
/// This operation will panic in the following situations:
///
/// - `bytes`'s stride is not 1.
///
/// - `bytes`'s length is greater than `NSTDInt`'s max value.
///
/// - `bytes` is not valid UTF-8.
///
/// # Safety
///
/// - `bytes` must remain valid while the returned string slice is in use.
///
/// - `bytes`'s data must be valid for reads of at least `bytes.len` consecutive bytes.
NSTDAPI NSTDStrMut nstd_core_str_mut_from_bytes(NSTDSliceMut *bytes);

/// Creates a string slice from raw bytes, without checking for UTF-8.
///
/// # Parameters:
///
/// - `NSTDSliceMut *bytes` - The UTF-8 encoded byte slice.
///
/// # Returns
///
/// `NSTDStrMut str` - The new string slice.
///
/// # Panics
///
/// This operation will panic if `bytes`'s stride is not 1.
///
/// # Safety
///
/// - This function does not check to ensure that `bytes` are valid UTF-8.
///
/// - `bytes` must remain valid while the returned string slice is in use.
///
/// - `bytes`'s data must be valid for reads of at least `bytes.len` consecutive bytes.
NSTDAPI NSTDStrMut nstd_core_str_mut_from_bytes_unchecked(NSTDSliceMut *bytes);

/// Creates an immutable version of a mutable string slice.
///
/// # Parameters:
///
/// - `const NSTDStrMut *str` - The mutable string slice.
///
/// # Returns
///
/// `NSTDStr str_const` - The immutable copy of `str`.
NSTDAPI NSTDStr nstd_core_str_mut_as_const(const NSTDStrMut *str);

/// Returns an immutable byte slice over `str`'s data.
///
/// # Parameters:
///
/// - `const NSTDStrMut *str` - The string slice.
///
/// # Returns
///
/// `NSTDSlice bytes` - An immutable byte slice over `str`'s data.
NSTDAPI NSTDSlice nstd_core_str_mut_as_bytes(const NSTDStrMut *str);

/// Returns an immutable raw pointer to a string slice's memory.
///
/// # Parameters:
///
/// - `const NSTDStrMut *str` - The string slice.
///
/// # Returns
///
/// `const NSTDByte *ptr` - A raw pointer to a string slice's memory.
NSTDAPI const NSTDByte *nstd_core_str_mut_as_ptr(const NSTDStrMut *str);

/// Returns the number of Unicode characters in a string slice.
///
/// # Parameters:
///
/// - `const NSTDStrMut *str` - The string slice.
///
/// # Returns
///
/// `NSTDUInt len` - The length of the string slice.
///
/// # Panics
///
<<<<<<< HEAD
/// This operation may panic in the event that `str`'s calculated length is greater than the
/// highest number representable by `NSTDUInt`.
=======
/// This operation may panic in the event that `str`'s length is greater than `NSTDInt`'s max
/// value.
>>>>>>> ac234355
///
/// # Safety
///
/// This operation can cause undefined behavior in the event that `str`'s data is invalid.
NSTDAPI NSTDUInt nstd_core_str_mut_len(const NSTDStrMut *str);

/// Returns the number of bytes a string slice contains.
///
/// # Parameters:
///
/// - `const NSTDStrMut *str` - The string slice.
///
/// # Returns
///
/// `NSTDUInt byte_len` - The number of bytes in the string slice.
NSTDAPI NSTDUInt nstd_core_str_mut_byte_len(const NSTDStrMut *str);

/// Gets the `NSTDUnichar` at index `pos` in `str`.
///
/// # Note
///
/// `pos` does not refer to the byte index of the character, but the `NSTDUnichar` index instead.
///
/// # Parameters:
///
/// - `const NSTDStrMut *str` - The string slice to index.
///
/// - `NSTDUInt pos` - The index of the character to get.
///
/// # Returns
///
/// `NSTDUnichar chr` - The character at index `pos`, or the Unicode replacement character on
/// error.
///
/// # Panics
///
/// This operation may panic in the event that `str`'s length is greater than `NSTDInt`'s max
/// value.
///
/// # Safety
///
/// This operation can cause undefined behavior in the event that `str`'s data is invalid.
NSTDAPI NSTDUnichar nstd_core_str_mut_get_char(const NSTDStrMut *str, NSTDUInt pos);

/// Creates a substring of an existing string slice.
///
/// # Parameters:
///
/// - `NSTDStrMut *str` - The string slice to create the new substring from.
///
/// - `NSTDURange range` - The bounds of the new substring (indexed by bytes).
///
/// # Returns
///
/// `NSTDStrMut substr` - The new substring.
///
/// # Panics
///
/// This operation can panic under the following circumstances:
///
/// - `range.start` is greater than `NSTDInt`'s max value.
///
/// - `range.start` is greater than `range.end`.
///
/// - `range.end` is greater than `str.len`.
///
/// - `range.end` - `range.start` is greater than `NSTDInt`'s max value.
///
/// - The substring bytes are not valid UTF-8.
///
/// # Safety
///
/// `str`'s data must be valid for reads of at least `str.len` consecutive bytes.
NSTDAPI NSTDStrMut nstd_core_str_mut_substr(NSTDStrMut *str, NSTDURange range);

/// Attempts to parse a string slice as an `NSTDFloat32`.
///
/// # Parameters:
///
/// - `const NSTDStrMut *str` - The string slice.
///
/// - `NSTDErrorCode *errc` - Set to nonzero on error.
///
/// # Returns
///
/// `NSTDFloat32 v` - The parsed 32-bit floating-point value.
///
/// # Panics
///
/// This operation may panic in the event that `str`'s length is greater than `NSTDInt`'s
/// max value.
///
/// # Safety
///
/// This operation can cause undefined behavior in the event that `str`'s data is invalid.
NSTDAPI NSTDFloat32 nstd_core_str_mut_to_f32(const NSTDStrMut *str, NSTDErrorCode *errc);
/// Attempts to parse a string slice as an `NSTDFloat64`.
///
/// # Parameters:
///
/// - `const NSTDStrMut *str` - The string slice.
///
/// - `NSTDErrorCode *errc` - Set to nonzero on error.
///
/// # Returns
///
/// `NSTDFloat64 v` - The parsed 64-bit floating-point value.
///
/// # Panics
///
/// This operation may panic in the event that `str`'s length is greater than `NSTDInt`'s
/// max value.
///
/// # Safety
///
/// This operation can cause undefined behavior in the event that `str`'s data is invalid.
NSTDAPI NSTDFloat64 nstd_core_str_mut_to_f64(const NSTDStrMut *str, NSTDErrorCode *errc);
/// Attempts to parse a string slice as an `NSTDInt`.
///
/// # Parameters:
///
/// - `const NSTDStrMut *str` - The string slice.
///
/// - `NSTDErrorCode *errc` - Set to nonzero on error.
///
/// # Returns
///
/// `NSTDInt v` - The parsed arch-bit signed integral value.
///
/// # Panics
///
/// This operation may panic in the event that `str`'s length is greater than `NSTDInt`'s
/// max value.
///
/// # Safety
///
/// This operation can cause undefined behavior in the event that `str`'s data is invalid.
NSTDAPI NSTDInt nstd_core_str_mut_to_int(const NSTDStrMut *str, NSTDErrorCode *errc);
/// Attempts to parse a string slice as an `NSTDUInt`.
///
/// # Parameters:
///
/// - `const NSTDStrMut *str` - The string slice.
///
/// - `NSTDErrorCode *errc` - Set to nonzero on error.
///
/// # Returns
///
/// `NSTDUInt v` - The parsed arch-bit unsigned integral value.
///
/// # Panics
///
/// This operation may panic in the event that `str`'s length is greater than `NSTDInt`'s
/// max value.
///
/// # Safety
///
/// This operation can cause undefined behavior in the event that `str`'s data is invalid.
NSTDAPI NSTDUInt nstd_core_str_mut_to_uint(const NSTDStrMut *str, NSTDErrorCode *errc);
/// Attempts to parse a string slice as an `NSTDInt8`.
///
/// # Parameters:
///
/// - `const NSTDStrMut *str` - The string slice.
///
/// - `NSTDErrorCode *errc` - Set to nonzero on error.
///
/// # Returns
///
/// `NSTDInt8 v` - The parsed 8-bit signed integral value.
///
/// # Panics
///
/// This operation may panic in the event that `str`'s length is greater than `NSTDInt`'s
/// max value.
///
/// # Safety
///
/// This operation can cause undefined behavior in the event that `str`'s data is invalid.
NSTDAPI NSTDInt8 nstd_core_str_mut_to_i8(const NSTDStrMut *str, NSTDErrorCode *errc);
/// Attempts to parse a string slice as an `NSTDUInt8`.
///
/// # Parameters:
///
/// - `const NSTDStrMut *str` - The string slice.
///
/// - `NSTDErrorCode *errc` - Set to nonzero on error.
///
/// # Returns
///
/// `NSTDUInt8 v` - The parsed 8-bit unsigned integral value.
///
/// # Panics
///
/// This operation may panic in the event that `str`'s length is greater than `NSTDInt`'s
/// max value.
///
/// # Safety
///
/// This operation can cause undefined behavior in the event that `str`'s data is invalid.
NSTDAPI NSTDUInt8 nstd_core_str_mut_to_u8(const NSTDStrMut *str, NSTDErrorCode *errc);
/// Attempts to parse a string slice as an `NSTDInt16`.
///
/// # Parameters:
///
/// - `const NSTDStrMut *str` - The string slice.
///
/// - `NSTDErrorCode *errc` - Set to nonzero on error.
///
/// # Returns
///
/// `NSTDInt16 v` - The parsed 16-bit signed integral value.
///
/// # Panics
///
/// This operation may panic in the event that `str`'s length is greater than `NSTDInt`'s
/// max value.
///
/// # Safety
///
/// This operation can cause undefined behavior in the event that `str`'s data is invalid.
NSTDAPI NSTDInt16 nstd_core_str_mut_to_i16(const NSTDStrMut *str, NSTDErrorCode *errc);
/// Attempts to parse a string slice as an `NSTDUInt16`.
///
/// # Parameters:
///
/// - `const NSTDStrMut *str` - The string slice.
///
/// - `NSTDErrorCode *errc` - Set to nonzero on error.
///
/// # Returns
///
/// `NSTDUInt16 v` - The parsed 16-bit unsigned integral value.
///
/// # Panics
///
/// This operation may panic in the event that `str`'s length is greater than `NSTDInt`'s
/// max value.
///
/// # Safety
///
/// This operation can cause undefined behavior in the event that `str`'s data is invalid.
NSTDAPI NSTDUInt16 nstd_core_str_mut_to_u16(const NSTDStrMut *str, NSTDErrorCode *errc);
/// Attempts to parse a string slice as an `NSTDInt32`.
///
/// # Parameters:
///
/// - `const NSTDStrMut *str` - The string slice.
///
/// - `NSTDErrorCode *errc` - Set to nonzero on error.
///
/// # Returns
///
/// `NSTDInt32 v` - The parsed 32-bit signed integral value.
///
/// # Panics
///
/// This operation may panic in the event that `str`'s length is greater than `NSTDInt`'s
/// max value.
///
/// # Safety
///
/// This operation can cause undefined behavior in the event that `str`'s data is invalid.
NSTDAPI NSTDInt32 nstd_core_str_mut_to_i32(const NSTDStrMut *str, NSTDErrorCode *errc);
/// Attempts to parse a string slice as an `NSTDUInt32`.
///
/// # Parameters:
///
/// - `const NSTDStrMut *str` - The string slice.
///
/// - `NSTDErrorCode *errc` - Set to nonzero on error.
///
/// # Returns
///
/// `NSTDUInt32 v` - The parsed 32-bit unsigned integral value.
///
/// # Panics
///
/// This operation may panic in the event that `str`'s length is greater than `NSTDInt`'s
/// max value.
///
/// # Safety
///
/// This operation can cause undefined behavior in the event that `str`'s data is invalid.
NSTDAPI NSTDUInt32 nstd_core_str_mut_to_u32(const NSTDStrMut *str, NSTDErrorCode *errc);
/// Attempts to parse a string slice as an `NSTDInt64`.
///
/// # Parameters:
///
/// - `const NSTDStrMut *str` - The string slice.
///
/// - `NSTDErrorCode *errc` - Set to nonzero on error.
///
/// # Returns
///
/// `NSTDInt64 v` - The parsed 64-bit signed integral value.
///
/// # Panics
///
/// This operation may panic in the event that `str`'s length is greater than `NSTDInt`'s
/// max value.
///
/// # Safety
///
/// This operation can cause undefined behavior in the event that `str`'s data is invalid.
NSTDAPI NSTDInt64 nstd_core_str_mut_to_i64(const NSTDStrMut *str, NSTDErrorCode *errc);
/// Attempts to parse a string slice as an `NSTDUInt64`.
///
/// # Parameters:
///
/// - `const NSTDStrMut *str` - The string slice.
///
/// - `NSTDErrorCode *errc` - Set to nonzero on error.
///
/// # Returns
///
/// `NSTDUInt64 v` - The parsed 64-bit unsigned integral value.
///
/// # Panics
///
/// This operation may panic in the event that `str`'s length is greater than `NSTDInt`'s
/// max value.
///
/// # Safety
///
/// This operation can cause undefined behavior in the event that `str`'s data is invalid.
NSTDAPI NSTDUInt64 nstd_core_str_mut_to_u64(const NSTDStrMut *str, NSTDErrorCode *errc);

#endif<|MERGE_RESOLUTION|>--- conflicted
+++ resolved
@@ -185,13 +185,8 @@
 ///
 /// # Panics
 ///
-<<<<<<< HEAD
-/// This operation may panic in the event that `str`'s calculated length is greater than the
-/// highest number representable by `NSTDUInt`.
-=======
 /// This operation may panic in the event that `str`'s length is greater than `NSTDInt`'s max
 /// value.
->>>>>>> ac234355
 ///
 /// # Safety
 ///
@@ -710,13 +705,8 @@
 ///
 /// # Panics
 ///
-<<<<<<< HEAD
-/// This operation may panic in the event that `str`'s calculated length is greater than the
-/// highest number representable by `NSTDUInt`.
-=======
 /// This operation may panic in the event that `str`'s length is greater than `NSTDInt`'s max
 /// value.
->>>>>>> ac234355
 ///
 /// # Safety
 ///
