#ifndef NSTD_CORE_SLICE_H
#define NSTD_CORE_SLICE_H
#include "../nstd.h"
#include "def.h"
#include "ptr.h"

/// An immutable view into a sequence of values in memory.
typedef struct {
    /// A pointer to the first element in the slice.
    NSTDPtr ptr;
    /// The number of elements in the slice.
    NSTDUInt len;
} NSTDSlice;

/// Creates a new slice from raw data.
///
/// # Parameters:
///
/// - `NSTDAny ptr` - A pointer to the first element in the sequence.
///
/// - `NSTDUInt element_size` - The number of bytes each element occupies.
///
/// - `NSTDUInt len` - The number of elements in the sequence.
///
/// # Returns
///
/// `NSTDSlice slice` - The new slice.
NSTDAPI NSTDSlice nstd_core_slice_new(NSTDAny ptr, NSTDUInt element_size,
NSTDUInt len);

/// Returns a raw pointer to the slice's memory.
///
/// # Parameters:
///
/// - `const NSTDSlice *slice` - The slice.
///
/// # Returns
///
/// `AnyConst ptr` - A raw pointer to the slice's memory.
NSTDAPI NSTDAny nstd_core_slice_as_ptr(const NSTDSlice *slice);

/// Returns the number of elements in an immutable slice.
///
/// # Parameters:
///
/// - `const NSTDSlice *slice` - The immutable slice.
///
/// # Returns
///
/// `NSTDUInt len` - The length of the slice.
NSTDAPI NSTDUInt nstd_core_slice_len(const NSTDSlice *slice);

/// Returns the amount of bytes each value in a slice occupies.
///
/// # Parameters:
///
/// - `const NSTDSlice *slice` - The slice.
///
/// # Returns
///
/// `NSTDUInt stride` - The size of each value in the slice.
NSTDAPI NSTDUInt nstd_core_slice_stride(const NSTDSlice *slice);

/// Returns an immutable pointer to the element at index `pos` in `slice`.
///
/// # Parameters:
///
/// - `const NSTDSlice *slice` - The slice to read an element from.
///
/// - `NSTDUInt pos` - The position of the element to get, starting at 0.
///
/// # Returns
///
/// `NSTDAny element` - A pointer to the element at `pos` or `NSTD_NULL` if `pos` is out
/// of the slice's boundaries.
///
/// # Panics
///
/// Panics if the slice's current length in bytes exceeds `NSTDInt`'s max value.
NSTDAPI NSTDAny nstd_core_slice_get(const NSTDSlice *slice, NSTDUInt pos);

/// Returns an immutable pointer to the first element in the slice.
///
/// # Parameters:
///
/// - `const NSTDSlice *slice` - The slice to get the first element of.
///
/// # Returns
///
/// `NSTDAny element` - A pointer to the first element in `slice` or `NSTD_NULL` if the
/// slice is empty.
NSTDAPI NSTDAny nstd_core_slice_first(const NSTDSlice *slice);

/// Returns an immutable pointer to the last element in the slice.
///
/// # Parameters:
///
/// - `const NSTDSlice *slice` - The slice to get the last element of.
///
/// # Returns
///
/// `NSTDAny element` - A pointer to the last element in `slice` or `NSTD_NULL` if the
/// slice is empty.
<<<<<<< HEAD
=======
///
/// # Panics
///
/// Panics if the slice's current length in bytes exceeds `NSTDInt`'s max value.
>>>>>>> ac234355
NSTDAPI NSTDAny nstd_core_slice_last(const NSTDSlice *slice);

/// A view into a sequence of values in memory.
typedef struct {
    /// A pointer to the first element in the slice.
    NSTDPtrMut ptr;
    /// The number of elements in the slice.
    NSTDUInt len;
} NSTDSliceMut;

/// Creates a new slice from raw data.
///
/// # Parameters:
///
/// - `NSTDAnyMut ptr` - A pointer to the first element in the sequence.
///
/// - `NSTDUInt element_size` - The number of bytes each element occupies.
///
/// - `NSTDUInt len` - The number of elements in the sequence.
///
/// # Returns
///
/// `NSTDSliceMut slice` - The new slice.
NSTDAPI NSTDSliceMut nstd_core_slice_mut_new(NSTDAnyMut ptr, NSTDUInt element_size, NSTDUInt len);

/// Creates an immutable version of a mutable slice.
///
/// # Parameters:
///
/// - `const NSTDSliceMut *slice` - The mutable slice.
///
/// # Returns
///
/// `NSTDSlice slice_const` - The immutable copy of `slice`.
NSTDAPI NSTDSlice nstd_core_slice_mut_as_const(const NSTDSliceMut *slice);

/// Returns a raw pointer to the slice's memory.
///
/// # Parameters:
///
/// - `NSTDSliceMut *slice` - The slice.
///
/// # Returns
///
/// `NSTDAnyMut ptr` - A raw pointer to the slice's memory.
NSTDAPI NSTDAnyMut nstd_core_slice_mut_as_ptr(NSTDSliceMut *slice);

/// Returns an immutable raw pointer to the slice's memory.
///
/// # Parameters:
///
/// - `const NSTDSliceMut *slice` - The slice.
///
/// # Returns
///
/// `NSTDAny ptr` - A raw pointer to the slice's memory.
NSTDAPI NSTDAny nstd_core_slice_mut_as_ptr_const(const NSTDSliceMut *slice);

/// Returns the number of elements in a slice.
///
/// # Parameters:
///
/// - `const NSTDSliceMut *slice` - The slice.
///
/// # Returns
///
/// `NSTDUInt len` - The length of the slice.
NSTDAPI NSTDUInt nstd_core_slice_mut_len(const NSTDSliceMut *slice);

/// Returns the amount of bytes each value in a slice occupies.
///
/// # Parameters:
///
/// - `const NSTDSliceMut *slice` - The slice.
///
/// # Returns
///
/// `NSTDUInt stride` - The size of each value in the slice.
NSTDAPI NSTDUInt nstd_core_slice_mut_stride(const NSTDSliceMut *slice);

/// Returns a pointer to the element at index `pos` in `slice`.
///
/// # Parameters:
///
/// - `NSTDSliceMut *slice` - The slice to read an element from.
///
/// - `NSTDUInt pos` - The position of the element to get, starting at 0.
///
/// # Returns
///
/// `NSTDAnyMut element` - A pointer to the element at `pos` or `NSTD_NULL` if `pos` is out of
/// the slice's boundaries.
///
/// # Panics
///
/// Panics if the slice's current length in bytes exceeds `NSTDInt`'s max value.
NSTDAPI NSTDAnyMut nstd_core_slice_mut_get(NSTDSliceMut *slice, NSTDUInt pos);

/// Returns an immutable pointer to the element at index `pos` in `slice`.
///
/// # Parameters:
///
/// - `const NSTDSliceMut *slice` - The slice to read an element from.
///
/// - `NSTDUInt pos` - The position of the element to get, starting at 0.
///
/// # Returns
///
/// `NSTDAny element` - A pointer to the element at `pos` or `NSTD_NULL` if `pos` is out
/// of the slice's boundaries.
///
/// # Panics
///
/// Panics if the slice's current length in bytes exceeds `NSTDInt`'s max value.
NSTDAPI NSTDAny nstd_core_slice_mut_get_const(const NSTDSliceMut *slice, NSTDUInt pos);

/// Returns a pointer to the first element in the slice.
///
/// # Parameters:
///
/// - `NSTDSliceMut *slice` - The slice to get the first element of.
///
/// # Returns
///
/// `NSTDAnyMut element` - A pointer to the first element in `slice` or `NSTD_NULL` if the slice
/// is empty.
NSTDAPI NSTDAnyMut nstd_core_slice_mut_first(NSTDSliceMut *slice);

/// Returns an immutable pointer to the first element in the slice.
///
/// # Parameters:
///
/// - `const NSTDSliceMut *slice` - The slice to get the first element of.
///
/// # Returns
///
/// `NSTDAny element` - A pointer to the first element in `slice` or `NSTD_NULL` if the
/// slice is empty.
NSTDAPI NSTDAny nstd_core_slice_mut_first_const(const NSTDSliceMut *slice);

/// Returns a pointer to the last element in the slice.
///
/// # Parameters:
///
/// - `NSTDSliceMut *slice` - The slice to get the last element of.
///
/// # Returns
///
/// `NSTDAnyMut element` - A pointer to the last element in `slice` or `NSTD_NULL` if the slice
/// is empty.
///
/// # Panics
///
/// Panics if the slice's current length in bytes exceeds `NSTDInt`'s max value.
NSTDAPI NSTDAnyMut nstd_core_slice_mut_last(NSTDSliceMut *slice);

/// Returns an immutable pointer to the last element in the slice.
///
/// # Parameters:
///
/// - `const NSTDSliceMut *slice` - The slice to get the last element of.
///
/// # Returns
///
/// `NSTDAny element` - A pointer to the last element in `slice` or `NSTD_NULL` if the
/// slice is empty.
<<<<<<< HEAD
=======
///
/// # Panics
///
/// Panics if the slice's current length in bytes exceeds `NSTDInt`'s max value.
>>>>>>> ac234355
NSTDAPI NSTDAny nstd_core_slice_mut_last_const(const NSTDSliceMut *slice);

/// Copies data into `dest` from `src`. The number of bytes copied is determined by `src`.
///
/// # Parameters:
///
/// - `NSTDSliceMut *dest` - The slice to copy data to.
///
/// - `const NSTDSlice *src` - The slice to copy data from.
///
/// # Returns
///
/// `NSTDErrorCode errc` - Nonzero on error.
///
/// # Possible errors
///
/// - `1` - The two buffer's lengths do not match.
///
/// - `2` - The two buffer's strides do not match.
///
/// # Safety
///
/// This function can cause undefined behavior if either `dest` or `src`'s data is invalid.
NSTDAPI NSTDErrorCode nstd_core_slice_mut_copy(NSTDSliceMut *dest, const NSTDSlice *src);

#endif<|MERGE_RESOLUTION|>--- conflicted
+++ resolved
@@ -101,13 +101,10 @@
 ///
 /// `NSTDAny element` - A pointer to the last element in `slice` or `NSTD_NULL` if the
 /// slice is empty.
-<<<<<<< HEAD
-=======
-///
-/// # Panics
-///
-/// Panics if the slice's current length in bytes exceeds `NSTDInt`'s max value.
->>>>>>> ac234355
+///
+/// # Panics
+///
+/// Panics if the slice's current length in bytes exceeds `NSTDInt`'s max value.
 NSTDAPI NSTDAny nstd_core_slice_last(const NSTDSlice *slice);
 
 /// A view into a sequence of values in memory.
@@ -274,13 +271,10 @@
 ///
 /// `NSTDAny element` - A pointer to the last element in `slice` or `NSTD_NULL` if the
 /// slice is empty.
-<<<<<<< HEAD
-=======
-///
-/// # Panics
-///
-/// Panics if the slice's current length in bytes exceeds `NSTDInt`'s max value.
->>>>>>> ac234355
+///
+/// # Panics
+///
+/// Panics if the slice's current length in bytes exceeds `NSTDInt`'s max value.
 NSTDAPI NSTDAny nstd_core_slice_mut_last_const(const NSTDSliceMut *slice);
 
 /// Copies data into `dest` from `src`. The number of bytes copied is determined by `src`.
