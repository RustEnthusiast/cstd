--- conflicted
+++ resolved
@@ -1,4 +1,3 @@
-<<<<<<< HEAD
 # TBD
 ### `nstd`
 - Moved `NSTDUnichar` into `core`.
@@ -34,11 +33,10 @@
 ### `nstd.vec`
 - Added `NSTDOptionalVec`.
 - Added `nstd_vec_reserved`.
-=======
+
 # 0.4.1
 ### `nstd`
 - Fixed missing panic handler compiler error for embedded builds.
->>>>>>> a0684347
 
 # 0.4.0
 ### `nstd`
