--- conflicted
+++ resolved
@@ -2,8 +2,6 @@
 ## Added
 ### `nstd.alloc`
 - Added `NSTDAllocator` & `NSTD_ALLOCATOR`.
-<<<<<<< HEAD
-=======
 ### `nstd.cstring`
 - Added `nstd_cstring_allocator`.
 ### `nstd.heap_ptr`
@@ -14,7 +12,6 @@
 - Added `nstd_string_allocator`.
 ### `nstd.vec`
 - Added `nstd_vec_allocator`.
->>>>>>> 5a5d809d
 ## Changed
 ### `nstd.cstring`
 - `nstd_cstring_from_cstr[_unchecked]` functions now take an `NSTDAllocator`.
