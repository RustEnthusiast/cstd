--- conflicted
+++ resolved
@@ -1,7 +1,5 @@
 # TBD
 ### `nstd`
-<<<<<<< HEAD
-=======
 - Removed the `asm` feature.
 - The overflow behavior for the "release" profile has been set to panic.
 - The panic behavior for the "release" profile has been set to abort.
@@ -49,7 +47,6 @@
 
 # 0.1.3
 ### `nstd`
->>>>>>> ac234355
 - Added `extern "C"` to `NSTDAPI` (removes `NSTDCPP[START|END]`).
 ### `nstd.core`
 - Removed `nstd_core_slice[_mut]_compare`.
