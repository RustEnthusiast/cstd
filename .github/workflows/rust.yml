--- conflicted
+++ resolved
@@ -12,12 +12,8 @@
 
     steps:
     - uses: actions/checkout@v3
-<<<<<<< HEAD
-    - uses: dtolnay/rust-toolchain@nightly
     - name: Install dependencies
       if: matrix.os == 'ubuntu-latest'
       run: sudo apt-get install -y libudev-dev
-=======
->>>>>>> 6a78e0c7
     - name: Test
       run: cargo test --all-features --verbose