name: Rust

on:
  push

jobs:
  build:
    strategy:
      matrix:
        os: [windows-latest, ubuntu-latest, macos-latest]
    runs-on: ${{ matrix.os }}

    steps:
    - uses: actions/checkout@v3
<<<<<<< HEAD
    - name: Install dependencies
      if: matrix.os == 'ubuntu-latest'
      run: sudo apt-get install -y libudev-dev
=======
    - uses: dtolnay/rust-toolchain@nightly
>>>>>>> 959331ff
    - name: Test
      run: cargo test --all-features --verbose<|MERGE_RESOLUTION|>--- conflicted
+++ resolved
@@ -12,12 +12,9 @@
 
     steps:
     - uses: actions/checkout@v3
-<<<<<<< HEAD
+    - uses: dtolnay/rust-toolchain@nightly
     - name: Install dependencies
       if: matrix.os == 'ubuntu-latest'
       run: sudo apt-get install -y libudev-dev
-=======
-    - uses: dtolnay/rust-toolchain@nightly
->>>>>>> 959331ff
     - name: Test
       run: cargo test --all-features --verbose