--- conflicted
+++ resolved
@@ -64,13 +64,9 @@
 nstd_window = ["nstd_app", "nstd_core", "nstd_image", "std", "winit"]
 
 [dependencies]
-<<<<<<< HEAD
 gilrs = { version = "0.10", optional = true }
 image = { version = "0.24", optional = true, default-features = false }
 winit = { version = "0.27", optional = true }
-=======
-image = { version = "0.24", optional = true, default-features = false }
->>>>>>> d7ff8549
 
 [target.'cfg(any(unix, windows))'.dependencies]
 libc = { version = "0.2", optional = true, default-features = false }
