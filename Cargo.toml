--- conflicted
+++ resolved
@@ -32,7 +32,6 @@
 capi = ["nstdapi/capi"]
 link = ["capi", "nstdapi/link"]
 nstd = [
-<<<<<<< HEAD
     "alloc", "app", "core", "cstring", "env", "fs", "heap_ptr", "image", "image_gif", "image_ico",
     "image_jpeg", "image_png", "io", "math", "mutex", "os", "os_unix_alloc", "os_unix_io",
     "os_unix_mutex", "os_unix_shared_lib", "os_unix_time", "os_windows_alloc",
@@ -40,16 +39,7 @@
     "thread", "time", "timed_mutex", "vec", "window"
 ]
 alloc = ["core", "libc", "os_windows_alloc"]
-app = ["core", "gilrs", "heap_ptr", "std", "string", "vec", "winit"]
-=======
-    "alloc", "app", "core", "cstring", "env", "fs", "heap_ptr", "io", "math", "mutex", "os",
-    "os_unix_alloc", "os_unix_io", "os_unix_mutex", "os_unix_shared_lib", "os_unix_time",
-    "os_windows_alloc", "os_windows_shared_lib", "os_windows_str", "proc", "shared_lib",
-    "shared_ptr", "string", "thread", "time", "timed_mutex", "vec"
-]
-alloc = ["core", "libc", "os_windows_alloc"]
 app = ["alloc", "core", "gilrs", "heap_ptr", "std", "string", "vec", "winit"]
->>>>>>> 0131062d
 core = []
 cstring = ["alloc", "core", "vec"]
 env = ["alloc", "core", "io", "std", "string", "vec"]
@@ -85,10 +75,7 @@
 [dependencies]
 cfg-if = "1.0"
 gilrs = { version = "0.10", optional = true }
-<<<<<<< HEAD
 image = { version = "0.24", optional = true, default-features = false }
-=======
->>>>>>> 0131062d
 libc = { version = "0.2", optional = true, default-features = false }
 nstdapi = "0.2"
 winit = { version = "0.28", optional = true }
