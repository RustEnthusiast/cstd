--- conflicted
+++ resolved
@@ -1,10 +1,6 @@
 [package]
 name = "nstd-sys"
-<<<<<<< HEAD
-version = "0.1.2"
-=======
 version = "0.2.0"
->>>>>>> ac234355
 edition = "2021"
 license = "MIT"
 homepage = "https://github.com/RustEnthusiast/nstd"
