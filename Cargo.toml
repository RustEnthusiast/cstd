--- conflicted
+++ resolved
@@ -1,10 +1,6 @@
 [package]
 name = "nstd-sys"
-<<<<<<< HEAD
-version = "0.1.2"
-=======
 version = "0.2.0"
->>>>>>> 179f6625
 edition = "2021"
 license = "MIT"
 homepage = "https://github.com/RustEnthusiast/nstd"
@@ -31,14 +27,11 @@
 asm = []
 nstd_alloc = ["nstd_os_windows_alloc"]
 nstd_app = ["nstd_core", "std", "winit"]
-<<<<<<< HEAD
-nstd_core = ["cty"]
-=======
 nstd_core = []
->>>>>>> 179f6625
 nstd_cstring = ["nstd_alloc", "nstd_core", "nstd_vec"]
 nstd_fs = ["nstd_core", "nstd_io", "nstd_string", "nstd_vec", "std"]
 nstd_heap_ptr = ["nstd_alloc", "nstd_core"]
+nstd_image = ["image", "nstd_core", "nstd_io", "std"]
 nstd_io = ["nstd_alloc", "nstd_core", "nstd_string", "nstd_vec", "std"]
 nstd_math = ["std"]
 nstd_os = []
@@ -49,8 +42,10 @@
 nstd_shared_ptr = ["nstd_alloc", "nstd_core"]
 nstd_string = ["nstd_alloc", "nstd_core", "nstd_vec"]
 nstd_vec = ["nstd_alloc", "nstd_core"]
+nstd_window = ["nstd_app", "nstd_core", "nstd_image", "std", "winit"]
 
 [dependencies]
+image = { version = "0.24", optional = true }
 libloading = { version = "0.7", optional = true }
 winit = { version = "0.27", optional = true }
 
