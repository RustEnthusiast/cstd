--- conflicted
+++ resolved
@@ -31,20 +31,13 @@
 std = []
 capi = ["nstdapi/capi"]
 nstd = [
-<<<<<<< HEAD
-    "alloc", "core", "cstring", "env", "fs", "heap_ptr", "io", "math", "mutex", "os",
-=======
     "alloc", "core", "cstring", "env", "fs", "heap_ptr", "image", "io", "math", "mutex", "os",
->>>>>>> ca38d8fa
     "os_unix_alloc", "os_unix_io", "os_unix_mutex", "os_unix_shared_lib", "os_unix_time",
     "os_windows_alloc", "os_windows_shared_lib", "os_windows_str", "proc", "shared_lib",
     "shared_ptr", "string", "thread", "time", "timed_mutex", "vec"
 ]
 alloc = ["core", "libc", "os_windows_alloc"]
-<<<<<<< HEAD
 app = ["core", "gilrs", "heap_ptr", "std", "string", "vec", "winit"]
-=======
->>>>>>> ca38d8fa
 core = []
 cstring = ["alloc", "core", "vec"]
 env = ["alloc", "core", "io", "std", "string", "vec"]
@@ -75,10 +68,7 @@
 time = ["core", "os_unix_time", "std"]
 timed_mutex = ["capi", "cc", "core", "heap_ptr", "os_unix_mutex", "thread"]
 vec = ["alloc", "core"]
-<<<<<<< HEAD
 window = ["app", "core", "image", "std", "winit"]
-=======
->>>>>>> ca38d8fa
 
 [dependencies]
 cfg-if = "1.0"
