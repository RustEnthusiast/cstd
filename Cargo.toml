[package]
name = "nstd-sys"
version = "0.2.0"
edition = "2021"
license = "MIT"
homepage = "https://github.com/RustEnthusiast/nstd"
repository = "https://github.com/RustEnthusiast/nstd"
description = "Cross platform general purpose C library written in Rust."
readme = "README.md"
exclude = ["include"]

[package.metadata.docs.rs]
all-features = true
rustdoc-args = ["--cfg", "doc_cfg"]

[profile.release]
overflow-checks = true
panic = "abort"

[lib]
crate-type = ["cdylib", "rlib", "staticlib"]

[features]
default = ["std", "nstd_core"]
std = []
clib = []
nstd_alloc = ["nstd_os_windows_alloc"]
nstd_app = ["nstd_core", "std", "winit"]
nstd_core = []
nstd_cstring = ["nstd_alloc", "nstd_core", "nstd_vec"]
nstd_fs = ["nstd_core", "nstd_io", "nstd_string", "nstd_vec", "std"]
nstd_heap_ptr = ["nstd_alloc", "nstd_core"]
<<<<<<< HEAD
nstd_image = ["image", "nstd_core", "nstd_io", "std"]
=======
nstd_image = ["image", "nstd_core", "std"]
nstd_image_gif = ["image/gif", "nstd_image"]
nstd_image_ico = ["image/ico", "nstd_image"]
nstd_image_jpeg = ["image/jpeg", "nstd_image"]
nstd_image_png = ["image/png", "nstd_image"]
>>>>>>> e4b712fd
nstd_io = ["nstd_alloc", "nstd_core", "nstd_string", "nstd_vec", "std"]
nstd_math = ["std"]
nstd_os = []
nstd_os_windows_alloc = [
    "nstd_os", "windows-sys/Win32_Foundation", "windows-sys/Win32_System_Memory"
]
nstd_shared_lib = ["libloading", "nstd_core", "std"]
nstd_shared_ptr = ["nstd_alloc", "nstd_core"]
nstd_string = ["nstd_alloc", "nstd_core", "nstd_vec"]
nstd_vec = ["nstd_alloc", "nstd_core"]
nstd_window = ["nstd_app", "nstd_core", "nstd_image", "std", "winit"]

[dependencies]
<<<<<<< HEAD
image = { version = "0.24", optional = true }
=======
image = { version = "0.24", optional = true, default-features = false }
>>>>>>> e4b712fd
libloading = { version = "0.7", optional = true }
winit = { version = "0.27", optional = true }

[target.'cfg(target_os = "windows")'.dependencies]
windows-sys = { version = "0.42", optional = true }<|MERGE_RESOLUTION|>--- conflicted
+++ resolved
@@ -30,15 +30,11 @@
 nstd_cstring = ["nstd_alloc", "nstd_core", "nstd_vec"]
 nstd_fs = ["nstd_core", "nstd_io", "nstd_string", "nstd_vec", "std"]
 nstd_heap_ptr = ["nstd_alloc", "nstd_core"]
-<<<<<<< HEAD
-nstd_image = ["image", "nstd_core", "nstd_io", "std"]
-=======
 nstd_image = ["image", "nstd_core", "std"]
 nstd_image_gif = ["image/gif", "nstd_image"]
 nstd_image_ico = ["image/ico", "nstd_image"]
 nstd_image_jpeg = ["image/jpeg", "nstd_image"]
 nstd_image_png = ["image/png", "nstd_image"]
->>>>>>> e4b712fd
 nstd_io = ["nstd_alloc", "nstd_core", "nstd_string", "nstd_vec", "std"]
 nstd_math = ["std"]
 nstd_os = []
@@ -52,11 +48,7 @@
 nstd_window = ["nstd_app", "nstd_core", "nstd_image", "std", "winit"]
 
 [dependencies]
-<<<<<<< HEAD
-image = { version = "0.24", optional = true }
-=======
 image = { version = "0.24", optional = true, default-features = false }
->>>>>>> e4b712fd
 libloading = { version = "0.7", optional = true }
 winit = { version = "0.27", optional = true }
 
