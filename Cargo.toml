[package]
name = "nstd-sys"
version = "0.1.1"
edition = "2021"
license = "MIT"
homepage = "https://github.com/RustEnthusiast/nstd"
repository = "https://github.com/RustEnthusiast/nstd"
description = "Cross platform general purpose C library written in Rust."
readme = "README.md"
exclude = ["include"]

[package.metadata.docs.rs]
all-features = true
rustdoc-args = ["--cfg", "doc_cfg"]

[lib]
crate-type = ["cdylib", "rlib", "staticlib"]

[features]
default = ["std", "nstd_core"]
std = []
clib = []
nstd_alloc = ["nstd_os_windows_alloc"]
nstd_core = ["cty"]
nstd_cstring = ["nstd_alloc", "nstd_core", "nstd_vec"]
nstd_heap_ptr = ["nstd_alloc", "nstd_core"]
<<<<<<< HEAD
nstd_image = ["image", "nstd_core", "nstd_io", "std"]
nstd_io = ["nstd_core", "nstd_string", "nstd_vec", "std"]
=======
nstd_io = ["nstd_alloc", "nstd_core", "nstd_string", "nstd_vec", "std"]
>>>>>>> 5512c86a
nstd_os = []
nstd_os_windows_alloc = [
    "nstd_alloc", "nstd_os", "windows-sys/Win32_Foundation", "windows-sys/Win32_System_Memory"
]
nstd_shared_lib = ["libloading", "nstd_core", "std"]
nstd_shared_ptr = ["nstd_alloc", "nstd_core"]
nstd_string = ["nstd_alloc", "nstd_core", "nstd_vec"]
nstd_vec = ["nstd_alloc", "nstd_core"]

[dependencies]
cty = { version = "0.2", optional = true }
image = { version = "0.24", optional = true }
libloading = { version = "0.7", optional = true }

[target.'cfg(target_os = "windows")'.dependencies]
windows-sys = { version = "0.36", optional = true }<|MERGE_RESOLUTION|>--- conflicted
+++ resolved
@@ -24,12 +24,8 @@
 nstd_core = ["cty"]
 nstd_cstring = ["nstd_alloc", "nstd_core", "nstd_vec"]
 nstd_heap_ptr = ["nstd_alloc", "nstd_core"]
-<<<<<<< HEAD
 nstd_image = ["image", "nstd_core", "nstd_io", "std"]
-nstd_io = ["nstd_core", "nstd_string", "nstd_vec", "std"]
-=======
 nstd_io = ["nstd_alloc", "nstd_core", "nstd_string", "nstd_vec", "std"]
->>>>>>> 5512c86a
 nstd_os = []
 nstd_os_windows_alloc = [
     "nstd_alloc", "nstd_os", "windows-sys/Win32_Foundation", "windows-sys/Win32_System_Memory"
