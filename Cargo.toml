[package]
name = "nstd-sys"
version = "0.8.0"
edition = "2021"
license = "MIT"
homepage = "https://github.com/RustEnthusiast/nstd"
repository = "https://github.com/RustEnthusiast/nstd"
description = "Cross platform general purpose C library written in Rust."
readme = "README.md"

[package.metadata.docs.rs]
all-features = true
rustdoc-args = ["--cfg", "doc_cfg"]

[package.metadata.capi]
library.name = "nstd"
pkg_config.name = "libnstd"
pkg_config.filename = "nstd"
header.generation = false
install.include.asset = [{from = "include/**/*", to = ""}]

[profile.dev]
panic = "abort"

[profile.release]
overflow-checks = true
panic = "abort"

[features]
default = ["core", "std"]
std = []
capi = ["nstdapi/capi"]
link = ["capi", "nstdapi/link"]
nstd = [
    "alloc", "app", "core", "cstring", "env", "fs", "heap_ptr", "io", "math", "mutex", "os",
    "os_unix_alloc", "os_unix_io", "os_unix_mutex", "os_unix_shared_lib", "os_unix_time",
    "os_windows_alloc", "os_windows_shared_lib", "os_windows_str", "proc", "shared_lib",
    "shared_ptr", "string", "thread", "time", "timed_mutex", "vec"
]
alloc = ["core", "libc", "os_windows_alloc"]
app = ["core", "gilrs", "heap_ptr", "std", "string", "vec", "winit"]
core = []
cstring = ["alloc", "core", "vec"]
env = ["alloc", "core", "io", "std", "string", "vec"]
fs = ["alloc", "core", "io", "os_unix_io", "std", "string", "time", "vec"]
heap_ptr = ["alloc", "core"]
io = ["alloc", "core", "os_unix_io", "std", "string", "vec"]
math = ["std"]
mutex = ["alloc", "core", "heap_ptr", "std"]
os = ["windows-sys"]
os_unix_alloc = ["libc", "os"]
os_unix_io = ["alloc", "core", "errno", "libc", "os", "string", "vec"]
os_unix_mutex = ["core", "heap_ptr", "libc", "os", "os_unix_time", "thread"]
os_unix_shared_lib = ["core", "libc", "os"]
os_unix_time = ["core", "libc", "os"]
os_windows_alloc = ["core", "os", "windows-sys/Win32_System_Memory"]
os_windows_shared_lib = ["core", "os", "windows-sys/Win32_System_LibraryLoader"]
os_windows_str = ["alloc", "core", "os", "vec", "windows-sys/Win32_Globalization"]
proc = ["alloc", "core", "io", "std"]
shared_lib = ["alloc", "core", "cstring", "libc", "os_windows_shared_lib", "os_windows_str", "vec"]
shared_ptr = ["alloc", "core"]
string = ["alloc", "core", "vec"]
thread = ["alloc", "core", "heap_ptr", "io", "std"]
time = ["core", "os_unix_time", "std"]
timed_mutex = ["capi", "cc", "core", "heap_ptr", "os_unix_mutex", "thread"]
vec = ["alloc", "core"]

[dependencies]
cfg-if = "1.0"
gilrs = { version = "0.10", optional = true }
libc = { version = "0.2", optional = true, default-features = false }
<<<<<<< HEAD
nstdapi = "0.1"
winit = { version = "0.28", optional = true }
=======
nstdapi = "0.2"
>>>>>>> f97d07b4

[target.'cfg(unix)'.dependencies]
errno = { version = "0.3", optional = true, default-features = false }

[target.'cfg(windows)'.dependencies]
windows-sys = { version = "0.48", optional = true, features = ["Win32_Foundation"] }

[build-dependencies]
cc = { version = "1.0", optional = true }<|MERGE_RESOLUTION|>--- conflicted
+++ resolved
@@ -69,12 +69,8 @@
 cfg-if = "1.0"
 gilrs = { version = "0.10", optional = true }
 libc = { version = "0.2", optional = true, default-features = false }
-<<<<<<< HEAD
-nstdapi = "0.1"
+nstdapi = "0.2"
 winit = { version = "0.28", optional = true }
-=======
-nstdapi = "0.2"
->>>>>>> f97d07b4
 
 [target.'cfg(unix)'.dependencies]
 errno = { version = "0.3", optional = true, default-features = false }
