[package]
name = "nstd-sys"
version = "0.7.0"
edition = "2021"
license = "MIT"
homepage = "https://github.com/RustEnthusiast/nstd"
repository = "https://github.com/RustEnthusiast/nstd"
description = "Cross platform general purpose C library written in Rust."
readme = "README.md"

[package.metadata.docs.rs]
all-features = true
rustdoc-args = ["--cfg", "doc_cfg"]

[package.metadata.capi]
library.name = "nstd"
pkg_config.name = "libnstd"
pkg_config.filename = "nstd"
header.generation = false
install.include.asset = [{from = "include/**/*", to = ""}]

[profile.dev]
panic = "abort"

[profile.release]
overflow-checks = true
panic = "abort"

[features]
default = ["std", "nstd_core"]
std = []
capi = ["nstdapi/capi"]
asm = []
nstd_alloc = ["libc", "nstd_core", "nstd_os_windows_alloc"]
nstd_app = ["gilrs", "nstd_core", "nstd_heap_ptr", "nstd_string", "std", "winit"]
nstd_core = []
nstd_cstring = ["nstd_alloc", "nstd_core", "nstd_vec"]
nstd_env = ["nstd_core", "nstd_io", "nstd_string", "nstd_vec", "std"]
nstd_fs = ["nstd_core", "nstd_io", "nstd_os_unix_io", "nstd_string", "nstd_time", "nstd_vec", "std"]
nstd_gl = [
    "naga", "nstd_core", "nstd_window", "pollster", "std", "web-sys/Document", "web-sys/Element",
    "web-sys/Window", "wgpu"
]
nstd_heap_ptr = ["nstd_alloc", "nstd_core"]
nstd_image = ["image", "nstd_core", "std"]
nstd_image_gif = ["image/gif", "nstd_image"]
nstd_image_ico = ["image/ico", "nstd_image"]
nstd_image_jpeg = ["image/jpeg", "nstd_image"]
nstd_image_png = ["image/png", "nstd_image"]
nstd_io = ["nstd_alloc", "nstd_core", "nstd_os_unix_io", "nstd_string", "nstd_vec", "std"]
nstd_math = ["std"]
nstd_mutex = ["nstd_core", "nstd_heap_ptr", "std"]
nstd_os = ["windows-sys"]
nstd_os_unix_alloc = ["build-target", "cc", "nstd_os"]
nstd_os_unix_io = ["errno", "libc", "nstd_alloc", "nstd_core", "nstd_os", "nstd_string", "nstd_vec"]
nstd_os_unix_mutex = [
    "libc", "nstd_core", "nstd_heap_ptr", "nstd_os", "nstd_os_unix_time", "nstd_thread"
]
nstd_os_unix_shared_lib = ["build-target", "cc", "nstd_core", "nstd_os"]
nstd_os_unix_time = ["libc", "nstd_core", "nstd_os"]
nstd_os_windows_alloc = ["nstd_core", "nstd_os", "windows-sys/Win32_System_Memory"]
nstd_os_windows_shared_lib = ["nstd_core", "nstd_os", "windows-sys/Win32_System_LibraryLoader"]
nstd_os_windows_str = ["nstd_core", "nstd_os", "nstd_vec", "windows-sys/Win32_Globalization"]
nstd_proc = ["nstd_core", "nstd_io", "std"]
nstd_shared_lib = [
    "libc", "nstd_core", "nstd_cstring", "nstd_os_windows_shared_lib", "nstd_os_windows_str",
    "nstd_vec"
]
nstd_shared_ptr = ["nstd_alloc", "nstd_core"]
nstd_string = ["nstd_alloc", "nstd_core", "nstd_vec"]
nstd_thread = ["nstd_core", "nstd_heap_ptr", "nstd_io", "std"]
nstd_time = ["nstd_core", "nstd_os_unix_time", "std"]
nstd_timed_mutex = ["capi", "cc", "nstd_core", "nstd_heap_ptr", "nstd_os_unix_mutex", "nstd_thread"]
nstd_vec = ["nstd_alloc", "nstd_core"]
nstd_window = ["nstd_app", "nstd_core", "nstd_image", "std", "winit"]

[dependencies]
cfg-if = "1.0"
gilrs = { version = "0.10", optional = true }
image = { version = "0.24", optional = true, default-features = false }
libc = { version = "0.2", optional = true, default-features = false }
naga = { version = "0.10", optional = true }
nstdapi = "0.1"
<<<<<<< HEAD
pollster = { version = "0.3", optional = true }
wgpu = { version = "0.14", features = ["glsl", "spirv"], optional = true }
winit = { version = "0.27", optional = true }
=======
winit = { version = "0.28", optional = true }
>>>>>>> 1c366b0e

[target.'cfg(unix)'.dependencies]
errno = { version = "0.3", optional = true, default-features = false }

[target.'cfg(windows)'.dependencies]
windows-sys = { version = "0.48", optional = true, features = ["Win32_Foundation"] }

[target.'cfg(target_arch = "wasm32")'.dependencies]
web-sys = { version = "0.3", optional = true }
wgpu = { version = "0.14", features = ["webgl"], optional = true }

[build-dependencies]
build-target = { version = "0.4", optional = true }
cc = { version = "1.0", optional = true }<|MERGE_RESOLUTION|>--- conflicted
+++ resolved
@@ -81,13 +81,9 @@
 libc = { version = "0.2", optional = true, default-features = false }
 naga = { version = "0.10", optional = true }
 nstdapi = "0.1"
-<<<<<<< HEAD
 pollster = { version = "0.3", optional = true }
 wgpu = { version = "0.14", features = ["glsl", "spirv"], optional = true }
-winit = { version = "0.27", optional = true }
-=======
 winit = { version = "0.28", optional = true }
->>>>>>> 1c366b0e
 
 [target.'cfg(unix)'.dependencies]
 errno = { version = "0.3", optional = true, default-features = false }
