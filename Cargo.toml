--- conflicted
+++ resolved
@@ -30,33 +30,14 @@
 default = ["core", "std"]
 std = []
 capi = ["nstdapi/capi"]
-<<<<<<< HEAD
-asm = []
-unstable = []
-nstd_alloc = ["libc", "nstd_core", "nstd_os_windows_alloc"]
-nstd_app = ["gilrs", "nstd_core", "nstd_heap_ptr", "nstd_string", "nstd_vec", "std", "winit"]
-nstd_core = []
-nstd_cstring = ["nstd_alloc", "nstd_core", "nstd_vec"]
-nstd_env = ["nstd_alloc", "nstd_core", "nstd_io", "nstd_string", "nstd_vec", "std"]
-nstd_fs = ["nstd_core", "nstd_io", "nstd_os_unix_io", "nstd_string", "nstd_time", "nstd_vec", "std"]
-nstd_heap_ptr = ["nstd_alloc", "nstd_core"]
-nstd_io = ["nstd_alloc", "nstd_core", "nstd_os_unix_io", "nstd_string", "nstd_vec", "std"]
-nstd_math = ["std"]
-nstd_mutex = ["nstd_core", "nstd_heap_ptr", "std"]
-nstd_os = ["windows-sys"]
-nstd_os_unix_alloc = ["build-target", "cc", "nstd_os"]
-nstd_os_unix_io = ["errno", "libc", "nstd_alloc", "nstd_core", "nstd_os", "nstd_string", "nstd_vec"]
-nstd_os_unix_mutex = [
-    "libc", "nstd_core", "nstd_heap_ptr", "nstd_os", "nstd_os_unix_time", "nstd_thread"
-=======
 nstd = [
     "alloc", "core", "cstring", "env", "fs", "heap_ptr", "io", "math", "mutex", "os",
     "os_unix_alloc", "os_unix_io", "os_unix_mutex", "os_unix_shared_lib", "os_unix_time",
     "os_windows_alloc", "os_windows_shared_lib", "os_windows_str", "proc", "shared_lib",
     "shared_ptr", "string", "thread", "time", "timed_mutex", "vec"
->>>>>>> 05fb4fe2
 ]
 alloc = ["core", "libc", "os_windows_alloc"]
+app = ["core", "gilrs", "heap_ptr", "std", "string", "vec", "winit"]
 core = []
 cstring = ["alloc", "core", "vec"]
 env = ["alloc", "core", "io", "std", "string", "vec"]
