--- conflicted
+++ resolved
@@ -25,13 +25,9 @@
 default = ["std", "nstd_core"]
 std = []
 clib = []
-<<<<<<< HEAD
-nstd_alloc = ["nstd_os_windows_alloc"]
-nstd_app = ["gilrs", "nstd_core", "std", "winit"]
-=======
 asm = []
 nstd_alloc = ["nstd_os_unix_alloc", "nstd_os_windows_alloc"]
->>>>>>> 58b80c47
+nstd_app = ["gilrs", "nstd_core", "std", "winit"]
 nstd_core = []
 nstd_cstring = ["nstd_alloc", "nstd_core", "nstd_vec"]
 nstd_fs = ["nstd_alloc", "nstd_core", "nstd_io", "nstd_string", "nstd_vec", "std"]
@@ -61,15 +57,11 @@
 cc = { version = "1.0", optional = true }
 
 [dependencies]
-<<<<<<< HEAD
-gilrs = { version = "0.9", optional = true }
-libloading = { version = "0.7", optional = true }
+gilrs = { version = "0.10", optional = true }
 winit = { version = "0.27", optional = true }
-=======
 
 [target.'cfg(target_family = "unix")'.dependencies]
 libc = { version = "0.2", optional = true, default-features = false }
->>>>>>> 58b80c47
 
 [target.'cfg(target_os = "windows")'.dependencies]
 windows-sys = { version = "0.42", optional = true }