--- conflicted
+++ resolved
@@ -32,18 +32,11 @@
 capi = ["nstdapi/capi"]
 link = ["capi", "nstdapi/link"]
 nstd = [
-<<<<<<< HEAD
-    "alloc", "app", "core", "cstring", "env", "fs", "heap_ptr", "image", "io", "math", "mutex",
-    "os", "os_unix_alloc", "os_unix_io", "os_unix_mutex", "os_unix_shared_lib", "os_unix_time",
-    "os_windows_alloc", "os_windows_shared_lib", "os_windows_str", "proc", "shared_lib",
-    "shared_ptr", "string", "thread", "time", "timed_mutex", "vec", "window"
-=======
-    "alloc", "core", "cstring", "env", "fs", "heap_ptr", "image", "image_gif", "image_ico",
+    "alloc", "app", "core", "cstring", "env", "fs", "heap_ptr", "image", "image_gif", "image_ico",
     "image_jpeg", "image_png", "io", "math", "mutex", "os", "os_unix_alloc", "os_unix_io",
     "os_unix_mutex", "os_unix_shared_lib", "os_unix_time", "os_windows_alloc",
     "os_windows_shared_lib", "os_windows_str", "proc", "shared_lib", "shared_ptr", "string",
-    "thread", "time", "timed_mutex", "vec"
->>>>>>> 55490e4d
+    "thread", "time", "timed_mutex", "vec", "window"
 ]
 alloc = ["core", "libc", "os_windows_alloc"]
 app = ["core", "gilrs", "heap_ptr", "std", "string", "vec", "winit"]
@@ -84,12 +77,8 @@
 gilrs = { version = "0.10", optional = true }
 image = { version = "0.24", optional = true, default-features = false }
 libc = { version = "0.2", optional = true, default-features = false }
-<<<<<<< HEAD
-nstdapi = "0.1"
+nstdapi = "0.2"
 winit = { version = "0.28", optional = true }
-=======
-nstdapi = "0.2"
->>>>>>> 55490e4d
 
 [target.'cfg(unix)'.dependencies]
 errno = { version = "0.3", optional = true, default-features = false }
