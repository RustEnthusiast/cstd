--- conflicted
+++ resolved
@@ -22,12 +22,8 @@
 clib = []
 nstd_alloc = ["nstd_os_windows_alloc"]
 nstd_core = ["cty"]
-<<<<<<< HEAD
-nstd_cstring = ["nstd_core", "nstd_vec"]
+nstd_cstring = ["nstd_alloc", "nstd_core", "nstd_vec"]
 nstd_fs = ["nstd_core", "nstd_io", "nstd_string", "nstd_vec", "std"]
-=======
-nstd_cstring = ["nstd_alloc", "nstd_core", "nstd_vec"]
->>>>>>> 5512c86a
 nstd_heap_ptr = ["nstd_alloc", "nstd_core"]
 nstd_io = ["nstd_alloc", "nstd_core", "nstd_string", "nstd_vec", "std"]
 nstd_os = []
