--- conflicted
+++ resolved
@@ -61,12 +61,9 @@
 nstd_vec = ["nstd_alloc", "nstd_core"]
 
 [dependencies]
-<<<<<<< HEAD
+cfg-if = "1.0"
 gilrs = { version = "0.10", optional = true }
-=======
-cfg-if = "1.0"
 libc = { version = "0.2", optional = true, default-features = false }
->>>>>>> df8c3f24
 nstdapi = "0.1"
 winit = { version = "0.27", optional = true }
 
