[package]
name = "nstd-sys"
version = "0.5.0"
edition = "2021"
license = "MIT"
homepage = "https://github.com/RustEnthusiast/nstd"
repository = "https://github.com/RustEnthusiast/nstd"
description = "Cross platform general purpose C library written in Rust."
readme = "README.md"

[package.metadata.docs.rs]
all-features = true
rustdoc-args = ["--cfg", "doc_cfg"]

[package.metadata.capi]
library.name = "nstd"
pkg_config.name = "libnstd"
pkg_config.filename = "nstd"
header.generation = false
install.include.asset = [{from = "include/**/*", to = ""}]

[profile.release]
overflow-checks = true
panic = "abort"

[features]
default = ["std", "nstd_core"]
std = []
capi = ["nstdapi/capi"]
asm = []
nstd_alloc = ["nstd_core", "nstd_os_unix_alloc", "nstd_os_windows_alloc"]
nstd_app = ["gilrs", "nstd_core", "nstd_heap_ptr", "nstd_string", "std", "winit"]
nstd_core = ["windows-sys?/Win32_Globalization"]
nstd_cstring = ["nstd_alloc", "nstd_core", "nstd_vec"]
nstd_env = ["nstd_core", "nstd_io", "nstd_string", "nstd_vec", "std"]
nstd_fs = ["nstd_core", "nstd_io", "nstd_os_unix_io", "nstd_string", "nstd_time", "nstd_vec", "std"]
nstd_heap_ptr = ["nstd_alloc", "nstd_core"]
nstd_image = ["image", "nstd_core", "std"]
nstd_image_gif = ["image/gif", "nstd_image"]
nstd_image_ico = ["image/ico", "nstd_image"]
nstd_image_jpeg = ["image/jpeg", "nstd_image"]
nstd_image_png = ["image/png", "nstd_image"]
nstd_io = ["nstd_alloc", "nstd_core", "nstd_os_unix_io", "nstd_string", "nstd_vec", "std"]
nstd_math = ["std"]
nstd_mutex = ["nstd_core", "nstd_heap_ptr", "std"]
nstd_os = ["windows-sys"]
nstd_os_unix_alloc = ["libc", "nstd_core", "nstd_os"]
nstd_os_unix_io = ["libc", "nstd_alloc", "nstd_core", "nstd_os", "nstd_string", "nstd_vec", "std"]
nstd_os_unix_mutex = ["libc", "nstd_core", "nstd_heap_ptr", "nstd_os", "std"]
nstd_os_unix_shared_lib = ["libc", "nstd_core", "nstd_os"]
nstd_os_windows_alloc = ["nstd_core", "nstd_os", "windows-sys/Win32_System_Memory"]
nstd_os_windows_shared_lib = ["nstd_core", "nstd_os", "windows-sys/Win32_System_LibraryLoader"]
nstd_os_windows_str = ["nstd_core", "nstd_os", "nstd_vec", "windows-sys/Win32_Globalization"]
nstd_proc = ["nstd_core", "nstd_io", "std"]
nstd_shared_lib = [
    "nstd_core", "nstd_cstring", "nstd_os_unix_shared_lib", "nstd_os_windows_shared_lib",
    "nstd_os_windows_str", "nstd_vec"
]
nstd_shared_ptr = ["nstd_alloc", "nstd_core"]
nstd_string = ["nstd_alloc", "nstd_core", "nstd_vec"]
nstd_thread = ["nstd_core", "nstd_heap_ptr", "nstd_io", "std"]
nstd_time = ["nstd_core", "std"]
nstd_timed_mutex = ["capi", "cc", "nstd_core", "nstd_heap_ptr", "nstd_thread"]
nstd_vec = ["nstd_alloc", "nstd_core"]
nstd_window = ["nstd_app", "nstd_core", "nstd_image", "std", "winit"]

[dependencies]
gilrs = { version = "0.10", optional = true }
image = { version = "0.24", optional = true, default-features = false }
<<<<<<< HEAD
winit = { version = "0.27", optional = true }
=======
nstdapi = "0.1"
>>>>>>> 2e1b3164

[target.'cfg(any(unix, windows))'.dependencies]
libc = { version = "0.2", optional = true, default-features = false }

[target.'cfg(windows)'.dependencies]
windows-sys = { version = "0.45", optional = true, features = ["Win32_Foundation"] }

[build-dependencies]
cc = { version = "1.0", optional = true }<|MERGE_RESOLUTION|>--- conflicted
+++ resolved
@@ -67,11 +67,8 @@
 [dependencies]
 gilrs = { version = "0.10", optional = true }
 image = { version = "0.24", optional = true, default-features = false }
-<<<<<<< HEAD
+nstdapi = "0.1"
 winit = { version = "0.27", optional = true }
-=======
-nstdapi = "0.1"
->>>>>>> 2e1b3164
 
 [target.'cfg(any(unix, windows))'.dependencies]
 libc = { version = "0.2", optional = true, default-features = false }
