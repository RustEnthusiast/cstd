# Welcome
`nstd` not good enough? Let's make it better. This text is here to provide a formal introduction on
how to contribute to the `nstd` codebase. The code is currently hosted on GitHub at
https://github.com/RustEnthusiast/nstd. Make a clone or fork of the repository to get started.

Please note that you may need to know a bit of Rust and C before contributing.

# Sections
- [Adding a module](#adding-a-module)
- [Adding a submodule](#adding-a-submodule)
- [Adding a type](#adding-a-type)
- [Adding a function](#adding-a-function)

# Adding a module
Adding a top-level module to `nstd` is fairly straight forward, but requires a few tedious steps.

## Create a Cargo feature for the module
The first thing you'll need to do when creating a new module is create a feature for the module.
This will allow users of the framework to disable compilation of our module if their code doesn't
require it.

To do this, open the `Cargo.toml` file and head to the `[features]` section. The module features
<<<<<<< HEAD
are listed in alphabetical order following the `default`, `std`, `capi`, `asm`, and `unstable`
features. Place the new feature where it is appropriate.
=======
are listed in alphabetical order following the `default`, `std`, and `capi` features. Place the new
feature where it is appropriate.
>>>>>>> 05fb4fe2

The new feature should look something like this: `{module_name} = []`.

The square brackets contain any dependencies that our module requires.

## Add the module header
Each top-level module needs a C header file in the `include/nstd` directory in the repository
describing the module's API. The header file shall be named `{module_name}.h`. There should now be
a new file located at `include/nstd/{module_name}.h`.

Each header file needs a header guard. `nstd` does not use the `#pragma once` directive as it is not
strictly part of the C standard, so don't use this approach. Instead we will use a form of header
guards that are guaranteed to work with any compiler. Header guard definitions in `nstd` are just a
path to the file from within the `include` directory. The header guard should look like this:
```c
#ifndef NSTD_{MODULE_NAME}_H
#define NSTD_{MODULE_NAME}_H
#endif
```
The `include/nstd.h` header includes all top-level headers in alphabetical order, be sure to
include your header in this file.

## Add the source file
You will now need to add a Rust source file that defines your module's API. Create a new Rust
source file in the `src` directory named `{module_name}.rs`. Make sure to give a description of
your module with a `//!` comment at the top of the file. Since we are creating a top-level module
we will need to modify the `src/lib.rs` file by declaring our module in there. All other top-level
modules are listed here in alphabetical order. Every top-level module must be hidden behind a
feature gate, we will need to enforce that here by using Rust's `cfg` attribute. Place a
declaration of your module where it is appropriate. The module declaration should look like this:
```rs
#[cfg(feature = "{module_name}")]
#[cfg_attr(doc_cfg, doc(cfg(feature = "{module_name}")))]
pub mod {module_name};
```

## Update the README
This step isn't that important but it is technically required. The repo's `README.md` markdown file
contains an alphabetically sorted list of `nstd`'s modules along with a short description of each
module. Place your module into this tree where it is appropriate.

# Adding a submodule
```rs
todo!();
```

# Adding a type
```rs
todo!();
```

# Adding a function
```rs
todo!();
```<|MERGE_RESOLUTION|>--- conflicted
+++ resolved
@@ -20,13 +20,8 @@
 require it.
 
 To do this, open the `Cargo.toml` file and head to the `[features]` section. The module features
-<<<<<<< HEAD
-are listed in alphabetical order following the `default`, `std`, `capi`, `asm`, and `unstable`
-features. Place the new feature where it is appropriate.
-=======
 are listed in alphabetical order following the `default`, `std`, and `capi` features. Place the new
 feature where it is appropriate.
->>>>>>> 05fb4fe2
 
 The new feature should look something like this: `{module_name} = []`.
 
