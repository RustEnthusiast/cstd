--- conflicted
+++ resolved
@@ -1,12 +1,9 @@
 import os
 
 FEATURES = ("nstd_alloc", "nstd_core", "nstd_cstring", "nstd_fs", "nstd_heap_ptr", "nstd_io",
-<<<<<<< HEAD
-            "nstd_math", "nstd_os_unix_shared_lib", "nstd_os_windows_alloc", "nstd_shared_lib",
-=======
-            "nstd_math", "nstd_os_windows_alloc", "nstd_os_windows_shared_lib", "nstd_shared_lib",
->>>>>>> 2515951f
-            "nstd_shared_ptr", "nstd_string", "nstd_vec")
+            "nstd_math", "nstd_os_unix_shared_lib", "nstd_os_windows_alloc",
+            "nstd_os_windows_shared_lib", "nstd_shared_lib", "nstd_shared_ptr", "nstd_string",
+            "nstd_vec")
 
 TARGETS = ("x86_64-pc-windows-msvc", "x86_64-apple-darwin",
            "x86_64-unknown-linux-gnu", "x86_64-apple-ios", "x86_64-linux-android")
