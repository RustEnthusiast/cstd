# NSTD
A cross-platform, fast, and safe general purpose C library written in Rust.

The library is organized as a series of modules. The top level module `nstd` encompasses the entire
crate. Each module can have their own submodules (eg. `nstd.core.def` or `nstd::core::def` with
Rust syntax).

# Example using C
```c
// Build nstd with `cargo build --features "clib nstd_core nstd_io"`.
#include <nstd/core/str.h>
#include <nstd/io/io.h>

/// Main entry point of the program.
int main()
{
    const NSTDStr output = nstd_core_str_from_raw_cstr("Hello, 🌎!");
    nstd_io_print_line(&output);
    return 0;
}
```

# Modules
- `nstd` - A cross-platform, fast, and safe general purpose C library written in Rust.
    - `alloc` - Low level memory allocation.
    - `app` - An application event loop.
        - `data` - Application data passed to each event.
<<<<<<< HEAD
        - `events` - Contains callback based events through function pointers.
        - `handle` - A handle to the application event loop.
=======
        - `display` - Provides access to physical displays.
        - `events` - Contains callback based events through function pointers.
>>>>>>> e2ad8adb
    - `core` - Provides core functionality for `nstd`.
        - `cstr` - Unowned C string slices.
            - `raw` - Raw C string processing.
        - `cty` - Provides functions for examining and operating on character types.
        - `def` - Contains common types used throughout `nstd`.
        - `fty` - Provides functions for examining and operating on floating point types.
        - `ity` - Provides functions for examining and operating on integral types.
        - `math` - Low level math operations.
        - `mem` - Contains mostly unsafe functions for interacting with raw memory.
        - `ptr` - A sized pointer to some arbitrary type.
        - `range` - A numerical range.
        - `slice` - A view into a sequence of values in memory.
        - `str` - An unowned view into a UTF-8 encoded byte string.
    - `cstring` - A dynamically sized, null terminated, C string.
    - `fs` - Provides access to the file system.
        - `file` - A handle to an opened file.
    - `heap_ptr` - A pointer type for single value heap allocation.
    - `image` - Multi-format image processing.
    - `io` - Provides functionality for interacting with the standard I/O streams.
        - `stderr` - A handle to the standard error stream.
        - `stdin` - A handle to the standard input stream.
        - `stdout` - A handle to the standard output stream.
    - `math` - High level math operations.
    - `os` - Operating system specific functionality.
        - `windows` - OS support for Windows.
            - `alloc` - Low level memory allocation for Windows.
                - `heap` - Process heap management for Windows.
    - `shared_lib` - Access symbols from loaded shared libraries.
    - `shared_ptr` - A reference counting smart pointer.
    - `string` - Dynamically sized UTF-8 encoded byte string.
    - `vec` - A dynamically sized contiguous sequence of values.
    - `window` - An `nstd` application window.

# Platform support
`nstd.core` should support anything that rustc supports.

`nstd.os`'s child modules will only work on the operating system they target. For example,
`nstd.os.windows` will only work on Windows and `nstd.os.linux` will only work on Linux
distributions.

Other modules will work on most platforms, primarily targeting Windows, macOS,
Linux, Android, and iOS.

# Language support
This library can be accessed from any language that supports calling C code! As of now this will
need to be done manually as there are no official wrappers for the API, however whenever library
versioning occurs, the plan is to start adding official wrappers so developers from other languages
can easily use the API.

# Safety notes

- Raw pointers are unsafe to access.

- Raw pointer data is unsafe to mutate.

- Any function that may cause undefined behavior must be marked unsafe.

- Any operation that makes a direct call on a C function pointer is considered unsafe.

- The panic behavior is set to abort by default, as it is undefined behavior to unwind from Rust
code into foreign code (though this is
[subject to change](https://rust-lang.github.io/rfcs/2945-c-unwind-abi.html)).

- Reference arguments are assumed to be valid (aligned, non-null, and non-dangling), and are safe
to access.

# How to build
`nstd` lets you decide what features you want to use.

Any module that falls under the top level module has a dedicated feature flag, for example
`nstd.core` has the feature flag `nstd_core` and `nstd.alloc` has the feature flag `nstd_alloc`.

Each module may have additional features, for example `nstd.os` has the additional
`nstd_os_windows_alloc` feature for memory allocation on Windows, this allows other modules to use
the low level memory allocation API for Windows without enabling memory allocation for other
operating systems.

The `clib` feature flag is used to build `nstd` as a C library.

The `std` feature flag links the Rust standard library into the binary.

`std` and `nstd_core` are enabled by default.

Example:
```sh
cargo build --release --features "clib nstd_io nstd_string nstd_vec"
```

To build with all features:
```sh
cargo build --release --all-features
```<|MERGE_RESOLUTION|>--- conflicted
+++ resolved
@@ -25,13 +25,8 @@
     - `alloc` - Low level memory allocation.
     - `app` - An application event loop.
         - `data` - Application data passed to each event.
-<<<<<<< HEAD
-        - `events` - Contains callback based events through function pointers.
-        - `handle` - A handle to the application event loop.
-=======
         - `display` - Provides access to physical displays.
         - `events` - Contains callback based events through function pointers.
->>>>>>> e2ad8adb
     - `core` - Provides core functionality for `nstd`.
         - `cstr` - Unowned C string slices.
             - `raw` - Raw C string processing.
