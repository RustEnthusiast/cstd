--- conflicted
+++ resolved
@@ -101,12 +101,9 @@
 
 - Private (non-`pub`) structure members must not be directly accessed by the user.
 
-<<<<<<< HEAD
-=======
 - Structured enum variants must be checked before they're accessed (eg. `NSTDOptional` or
 `NSTDResult` types).
 
->>>>>>> fb81d89c
 - Data is *moved* when using the value-copy semantic on a type that does not implement `Copy`.
 
 - The panic behavior is set to abort by default, as it is undefined behavior to unwind from Rust
