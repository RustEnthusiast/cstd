# NSTD
A cross-platform, fast, and safe general purpose C library written in Rust.

The library is organized as a series of modules. The top level module `nstd` encompasses the entire
crate. Each module can have their own submodules (eg. `nstd.io.stdout` or `nstd::io::stdout` with
Rust syntax).

# Example using C
```c
// Build nstd with features set to "capi nstd_core nstd_io".
#include <assert.h>
#include <nstd.h>

/// Main entry point of the program.
int main(void) {
    const NSTDOptionalStr output_opt = nstd_core_str_from_raw_cstr("Hello, 🌎!");
    assert(output_opt.status);
    const NSTDStr output = output_opt.value.some;
    assert(nstd_io_print_line(&output) == NSTD_IO_ERROR_NONE);
    return 0;
}
```

# Library modules
- `nstd` - A cross-platform, fast, and safe general purpose C library written in Rust.
    - `alloc` - Low level memory allocation.
    - `app` - An application event loop.
        - `display` - Provides access to physical displays.
        - `events` - Contains callback based events through function pointers.
        - `gamepad` - Gamepad access.
    - `core` - Provides core functionality for `nstd`.
        - `cstr` - Unowned C string slices.
            - `raw` - Raw C string processing.
        - `cty` - Provides functions for examining and operating on character types.
        - `def` - Contains common types used throughout `nstd`.
        - `fty` - Provides functions for examining and operating on floating point types.
        - `ity` - Provides functions for examining and operating on integral types.
        - `math` - Low level math operations.
        - `mem` - Contains mostly unsafe functions for interacting with raw memory.
        - `ops` - Operator overloading for types and operators that may cause overflow.
        - `optional` - Represents an optional (possibly uninitialized) value.
        - `ptr` - A sized pointer to some arbitrary type.
            - `raw` - Provides useful utilities for working with raw pointers.
        - `range` - A numerical range.
        - `result` - Defines a "result" type with success and error variants.
        - `slice` - A view into a sequence of values in memory.
        - `str` - An unowned view into a UTF-8 encoded byte string.
        - `time` - Low level time utilities.
        - `unichar` - A Unicode scalar value.
    - `cstring` - A dynamically sized, null terminated, C string.
    - `env` - Process environment management.
    - `fs` - Provides access to the file system.
        - `file` - A handle to an opened file.
    - `heap_ptr` - A pointer type for single value heap allocation.
    - `io` - Provides functionality for interacting with the standard I/O streams.
        - `stderr` - A handle to the standard error stream.
        - `stdin` - A handle to the standard input stream.
        - `stdout` - A handle to the standard output stream.
    - `math` - High level math operations.
    - `mutex` - A mutual exclusion primitive useful for protecting shared data.
    - `os` - Operating system specific functionality.
        - `unix` - Low level Unix-like operating system support.
            - `alloc` - Memory allocation for Unix-like systems.
            - `io` - Provides functionality for working with input & output on Unix platforms.
            - `mutex` - A mutual exclusion primitive useful for protecting shared data.
            - `shared_lib` - Provides shared library access for Unix-like systems.
            - `time` - Unix time utilities.
        - `windows` - OS support for Windows.
            - `alloc` - Low level memory allocation for Windows.
                - `heap` - Process heap management for Windows.
            - `shared_lib` - Shared library/module access for Windows.
            - `str` - String slice extensions for Windows.
    - `proc` - Calling/Child process management.
    - `shared_lib` - Access symbols from loaded shared libraries.
    - `shared_ptr` - A reference counting smart pointer.
    - `string` - Dynamically sized UTF-8 encoded byte string.
    - `thread` - Thread spawning, joining, and detaching.
    - `time` - Time utilities.
    - `timed_mutex` - A mutual exclusion primitive with a timed locking mechanism.
    - `vec` - A dynamically sized contiguous sequence of values.

# Platform support
`nstd.core` should support anything that rustc supports.

`nstd.os`'s child modules will only work on the operating system they target. For example,
`nstd.os.windows` will only work on Windows and `nstd.os.unix` will only work on Unix-like systems.

Other modules will work on most platforms, primarily targeting Windows, macOS,
Linux, Android, and iOS.

# Language support
This library can be accessed from any language that supports calling C code. As of now this will
need to be done manually as there are no official wrappers for the API, however somewhere around
version 0.11, the plan is to start adding official wrappers so developers from other languages
can easily use the API.

# Safety
*Please note that these safety notes (as well as the framework as a whole) are a work in progress.*

## User safety notes

- Raw pointers are unsafe to access.

- References are assumed to be valid (aligned, non-null, and non-dangling), and are safe to access.
Users can refer to the [docs](https://docs.rs/nstd-sys/latest/nstd_sys/) to see which APIs expect
or return valid references.

- Input reference data is assumed to remain unaltered by other code/threads.

- C function pointers are assumed to be non-null unless wrapped in an `Option`.

- Private (non-`pub`) structure members must not be directly accessed by the user.

- Structured enum variants must be checked before they're accessed (eg. `NSTDOptional` or
`NSTDResult` types).

- Data is *moved* when using the value-copy semantic on a type that does not implement `Copy`.

- Data must not be moved while being referenced by another object.

- Types that do not implement the `Send` trait must not be sent between threads.

- Types that do not implement the `Sync` trait must not be shared between threads.

## Contributor safety notes

- Any operation that may cause
[undefined behavior](https://doc.rust-lang.org/reference/behavior-considered-undefined.html) must
be marked unsafe.

- All C function pointers taken as input by the API must be marked unsafe.

- The panic behavior is set to abort by default, as it is undefined behavior to unwind from Rust
code into foreign code (though this is
[subject to change](https://rust-lang.github.io/rfcs/2945-c-unwind-abi.html)).

# How to build
Building `nstd` as a C library requires you to specify the "crate-type" manually. To do this you
must pass a `--crate-type` of either `cdylib` or `staticlib` to rustc. Rust allows you to use this
flag multiple times in case you need both.

`nstd` lets you decide what features you want to use.

Any module that falls under the top level module has a dedicated feature flag, for example
`nstd.core` has the feature flag `nstd_core` and `nstd.alloc` has the feature flag `nstd_alloc`.

Each module may have additional features, for example `nstd.os` has the additional
`nstd_os_windows_alloc` feature for memory allocation on Windows, this allows other modules to use
the low level memory allocation API for Windows without enabling memory allocation for other
operating systems.

The `capi` feature flag is used to build `nstd` as a C library.

The `std` feature flag links the Rust standard library into the binary.

<<<<<<< HEAD
The `asm` feature permits the library to use assembly to optimize certain build configurations.

The `unstable` feature permits the library to use unstable tooling features such as nightly Rust.

=======
>>>>>>> 05fb4fe2
`std` and `nstd_core` are enabled by default.

Example:
```sh
cargo rustc --release --crate-type cdylib --crate-type staticlib --features "capi nstd_alloc"
```

To build with all features:
```sh
cargo rustc --release --crate-type cdylib --crate-type staticlib --all-features
```

# Installing with `cargo-c`
`nstd` also allows you to use `cargo-c` to build or install the library.

Install `cargo-c`:
```sh
cargo install cargo-c
```

Here is an example of how to build the library for a Unix machine with all features enabled:
```sh
cargo cinstall --release --all-features --destdir=./install --prefix=/usr --libdir=/usr/lib
```
This will create a new `install` directory with the installation contents.

You can now copy the contents to the root folder using `cp`:
```sh
sudo cp -a ./install/* /
```

More information can be found in the [cargo-c](https://github.com/lu-zero/cargo-c) repo and in this
[blog post](https://dev.to/luzero/building-crates-so-they-look-like-c-abi-libraries-1ibn) by Luca
Barbato.

# Releases
`nstd` versions follow the Semantic Versioning rules. Each release is given a major, minor, and
patch number that makes up that version of the library (major.minor.patch).

There have not yet been any major releases for the framework as it is not yet stable.

A new minor version is released every 6 weeks, exactly 1 week after a new minor Rust release.

Patch releases are released every so often with minor fixes and additions.

See [semver.org](https://semver.org/) to learn more about Semantic Versioning.<|MERGE_RESOLUTION|>--- conflicted
+++ resolved
@@ -153,13 +153,6 @@
 
 The `std` feature flag links the Rust standard library into the binary.
 
-<<<<<<< HEAD
-The `asm` feature permits the library to use assembly to optimize certain build configurations.
-
-The `unstable` feature permits the library to use unstable tooling features such as nightly Rust.
-
-=======
->>>>>>> 05fb4fe2
 `std` and `nstd_core` are enabled by default.
 
 Example:
